import sys
import numpy as np
from frbb import FastRealBoostBins
from numba import cuda, jit
from numba import void, int8, int16, int32, float32, uint8
from numba.core.errors import NumbaPerformanceWarning
import cv2
from haar import *
import time
import pickle
from joblib import Parallel, delayed
from functools import reduce
import warnings
from sklearn.metrics import roc_curve
from matplotlib import pyplot as plt

__version__ = "1.0.0"
__author__ = "Przemysław Klęsk"
__email__ = "pklesk@zut.edu.pl"

warnings.simplefilter("ignore", category=NumbaPerformanceWarning)
np.set_printoptions(linewidth=512)

# main settings
KIND = "face"
S = 5 # "scales" parameter to generete Haar-like features
P = 5 # "positions" parameter to generete Haar-like features
NPI = 100 # no. of negatives (negative windows) to sample per image from FDDB material
AUG = 0 # data augmentation (0 -> none or 1 -> present)
T = 2048 # size of ensemble in FastRealBoostBins (equivalently, no. of boosting rounds when fitting)
B = 8 # no. of bins
SEED = 0 # randomization seed
DEMO_HAAR_FEATURES = False
REGENERATE_DATA_FROM_FDDB = False
FIT_OR_REFIT_MODEL = False
MEASURE_ACCS_OF_MODEL = False
DEMO_DETECT_IN_VIDEO = True

# cv2 camera settings
CV2_VIDEO_CAPTURE_CAMERA_INDEX = 0
CV2_VIDEO_CAPTURE_IS_IT_MSWINDOWS = False

# detection procedure settings
DETECTION_SCALES = 10
DETECTION_WINDOW_HEIGHT_MIN = 96
DETECTION_WINDOW_WIDTH_MIN = 96
DETECTION_WINDOW_GROWTH = 1.2
DETECTION_WINDOW_JUMP = 0.05
DETECTION_THRESHOLD = 7.0
DETECTION_POSTPROCESS = "avg" # possible values: None, "nms", "avg"

# folders
FOLDER_DATA = "../data/"
FOLDER_CLFS = "../models/"
FOLDER_EXTRAS = "../extras/"
FOLDER_RAW_DATA_FDDB = "../raw_data_fddb/"

def gpu_props():
    gpu = cuda.get_current_device()
    props = {}
    props["name"] = gpu.name.decode("ASCII")
    props["max_threads_per_block"] = gpu.MAX_THREADS_PER_BLOCK
    props["max_block_dim_x"] = gpu.MAX_BLOCK_DIM_X
    props["max_block_dim_y"] = gpu.MAX_BLOCK_DIM_Y
    props["max_block_dim_z"] = gpu.MAX_BLOCK_DIM_Z
    props["max_grid_dim_x"] = gpu.MAX_GRID_DIM_X
    props["max_grid_dim_y"] = gpu.MAX_GRID_DIM_Y
    props["max_grid_dim_z"] = gpu.MAX_GRID_DIM_Z    
    props["max_shared_memory_per_block"] = gpu.MAX_SHARED_MEMORY_PER_BLOCK
    props["async_engine_count"] = gpu.ASYNC_ENGINE_COUNT
    props["can_map_host_memory"] = gpu.CAN_MAP_HOST_MEMORY
    props["multiprocessor_count"] = gpu.MULTIPROCESSOR_COUNT
    props["warp_size"] = gpu.WARP_SIZE
    props["unified_addressing"] = gpu.UNIFIED_ADDRESSING
    props["pci_bus_id"] = gpu.PCI_BUS_ID
    props["pci_device_id"] = gpu.PCI_DEVICE_ID
    props["compute_capability"] = gpu.compute_capability            
    CC_CORES_PER_SM_DICT = {
        (2,0) : 32,
        (2,1) : 48,
        (3,0) : 192,
        (3,5) : 192,
        (3,7) : 192,
        (5,0) : 128,
        (5,2) : 128,
        (6,0) : 64,
        (6,1) : 128,
        (7,0) : 64,
        (7,5) : 64,
        (8,0) : 64,
        (8,6) : 128
        }
    props["cores_per_SM"] = CC_CORES_PER_SM_DICT.get(gpu.compute_capability)
    props["cores_total"] = props["cores_per_SM"] * gpu.MULTIPROCESSOR_COUNT
    return props   

def fddb_read_single_fold(path_root, path_fold_relative, n_negs_per_img, hcoords, n, verbose=False, fold_title="", seed=0, data_augmentation=False):
    np.random.seed(seed)    
    
    # settings for sampling negatives
    w_relative_min = 0.1
    w_relative_max = 0.35
    w_relative_spread = w_relative_max - w_relative_min
    neg_max_iou = 0.5
    
    X_list = []
    y_list = []
    
    lines = []
    f = open(path_root + path_fold_relative, "r")
    while True:
        line = f.readline()
        if line != "":
            lines.append(line)
        else:
            break
    f.close()
    
    n_img = 0
    n_faces = 0
    counter = 0
    li = 0 # line index
    line = lines[li].strip()
    li += 1
    augmentations = [None]
    if data_augmentation: 
        augmentations += ["sharpen", "blur", "random_brightness", "random_channel_shift"]    
    while line != "":
        file_name = path_root + line + ".jpg"
        log_line =  str(counter) + ": [" + file_name + "]"
        if fold_title != "":
            log_line += " [" + fold_title + "]" 
        print(log_line)
        counter += 1
        
        i0_original = cv2.imread(file_name)                    
        line = lines[li]
        li += 1
        n_img_faces = int(line)   
        for aug_index, aug in enumerate(augmentations):
            if verbose:
                print(f"[augmentation: {aug}]")
            i0 = np.copy(i0_original)
            if aug_index > 0:
                li -= n_img_faces
            if aug is not None:
                if aug == "sharpen":
                    kernel = np.array([[0, -1, 0], [-1, 5, -1], [0, -1, 0]])
                    i0 = cv2.filter2D(i0, -1, kernel)
                if aug == "blur":
                    i0 = cv2.blur(i0, ksize=(5, 5))
                if aug == "random_brightness":
                    value = np.random.uniform(0.5, 2.5)
                    hsv = cv2.cvtColor(i0, cv2.COLOR_BGR2HSV)
                    hsv = np.array(hsv, dtype=np.float64)
                    hsv[:, :, [1, 2]] = value * hsv[:, :, [1, 2]]
                    hsv = np.clip(hsv, 0, 255)
                    hsv = np.array(hsv, dtype=np.uint8)
                    i0 = cv2.cvtColor(hsv, cv2.COLOR_HSV2BGR)
                if aug == "random_channel_shift":
                    i0 = i0.astype(np.int16)
                    for chnl in range(3):
                        value = int(np.random.uniform(-64, 64))
                        i0[:, :, chnl] += value
                    i0 = (np.clip(i0, 0, 255)).astype(np.uint8)
            i = cv2.cvtColor(i0, cv2.COLOR_BGR2GRAY)                    
            ii = integral_image_numba_jit(i)
            n_img += 1        
            img_faces_coords = []
            for _ in range(n_img_faces):
                line = lines[li].strip()
                li += 1
                r_major, _, _, center_x, center_y, dummy_one = list(map(float, line.split()))
                h = int(1.5 * r_major)
                w = h                
                j0 = int(center_y - h / 2) 
                k0 = int(center_x - w / 2)
                if aug is not None:
                    growth = np.random.uniform(0.95, 1.05)
                    h = int(np.round(h * growth))
                    w = h
                    j0 += int(np.round(np.random.uniform(-0.05, 0.05) * h))
                    k0 += int(np.round(np.random.uniform(-0.05, 0.05) * w))
                img_face_coords = np.array([j0, k0, j0 + h - 1, k0 + w - 1])
                if j0 < 0 or k0 < 0 or j0 + h - 1 >= i.shape[0] or k0 + w - 1 >= i.shape[1]:
                    if verbose:
                        print(f"[window {img_face_coords} out of bounds -> ignored]")
                    continue
                if (h / ii.shape[0] < 0.075): # min relative size of positive window (smaller may lead to division by zero when white regions in haar features have no area)
                    if verbose:
                        print(f"[window {img_face_coords} too small -> ignored]")
                    continue                            
                n_faces += 1
                img_faces_coords.append(img_face_coords)
                if verbose:
                    p1 = (k0, j0)
                    p2 = (k0 + w - 1, j0 + h - 1)    
                    cv2.rectangle(i0, p1, p2, (0, 0, 255), 1)                        
                shcoords_one_window = (np.array([h, w, h, w]) * hcoords).astype(np.int16)                        
                feats = haar_features_one_window_numba_jit(ii, j0, k0, shcoords_one_window, n, np.arange(n, dtype=np.int32))
                if verbose:
                    print(f"[positive window {img_face_coords} accepted; features: {feats}]")
                    cv2.imshow("FDDB [press ESC to continue]", i0)
                    cv2.waitKey(0)
                X_list.append(feats)
                y_list.append(1)
            for _ in range(n_negs_per_img):            
                while True:
                    h = int((np.random.random() * w_relative_spread + w_relative_min) * i.shape[0])
                    w = h
                    j0 = int(np.random.random() * (i.shape[0] - w + 1))
                    k0 = int(np.random.random() * (i.shape[1] - w + 1))                 
                    patch = np.array([j0, k0, j0 + h - 1, k0 + w - 1])
                    ious = list(map(lambda ifc : iou(patch, ifc), img_faces_coords))
                    max_iou = max(ious) if len(ious) > 0 else 0.0
                    if max_iou < neg_max_iou:
                        shcoords_one_window = (np.array([h, w, h, w]) * hcoords).astype(np.int16)
                        feats = haar_features_one_window_numba_jit(ii, j0, k0, shcoords_one_window, n, np.arange(n, dtype=np.int32))
                        X_list.append(feats)
                        y_list.append(-1)                    
                        if verbose:
                            print(f"[negative window {patch} accepted; features: {feats}]")
                            p1 = (k0, j0)
                            p2 = (k0 + w - 1, j0 + h - 1)            
                            cv2.rectangle(i0, p1, p2, (0, 255, 0), 1)
                        break
                    else:                    
                        if verbose:
                            print(f"[negative window {patch} ignored due to max iou: {max_iou}]")
                            p1 = (k0, j0)
                            p2 = (k0 + w - 1, j0 + w - 1)
                            cv2.rectangle(i0, p1, p2, (255, 255, 0), 1)
            if verbose: 
                cv2.imshow("FDDB [press ESC to continue]", i0)
                cv2.waitKey(0)
        if li == len(lines):
            break
        line = lines[li].strip()
        li += 1
    print(f"IMAGES IN THIS FOLD: {n_img}.")
    print(f"ACCEPTED FACES IN THIS FOLD: {n_faces}.")
    f.close()
    X = np.stack(X_list)
    y = np.stack(y_list)
    return X, y

def fddb_read_single_fold_old(path_root, path_fold_relative, n_negs_per_img, hcoords, n, verbose=False, fold_title="", seed=0):
    np.random.seed(seed)    
    
    # settings for sampling negatives
    w_relative_min = 0.1
    w_relative_max = 0.35
    w_relative_spread = w_relative_max - w_relative_min
    neg_max_iou = 0.5
    
    X_list = []
    y_list = []
    
    f = open(path_root + path_fold_relative, "r")
    line = f.readline().strip()
    n_img = 0
    n_faces = 0
    counter = 0
    while line != "":
        file_name = path_root + line + ".jpg"
        log_line =  str(counter) + ": [" + file_name + "]"
        if fold_title != "":
            log_line += " [" + fold_title + "]" 
        print(log_line)
        counter += 1
        
        i0 = cv2.imread(file_name)
        i = cv2.cvtColor(i0, cv2.COLOR_BGR2GRAY)
        ii = integral_image_numba_jit(i)
        n_img += 1        
        n_img_faces = int(f.readline())        
        img_faces_coords = []
        for _ in range(n_img_faces):
            r_major, _, _, center_x, center_y, dummy_one = list(map(float, f.readline().strip().split()))
            h = int(1.5 * r_major)
            w = h                         
            j0 = int(center_y - h / 2) 
            k0 = int(center_x - w / 2)
            img_face_coords = np.array([j0, k0, j0 + h - 1, k0 + w - 1])
            if j0 < 0 or k0 < 0 or j0 + h - 1 >= i.shape[0] or k0 + w - 1 >= i.shape[1]:
                if verbose:
                    print(f"[window {img_face_coords} out of bounds -> ignored]")
                continue
            if (h / ii.shape[0] < 0.075): # min relative size of positive window (smaller may lead to division by zero when white regions in haar features have no area)
                if verbose:
                    print(f"[window {img_face_coords} too small -> ignored]")
                continue                            
            n_faces += 1
            img_faces_coords.append(img_face_coords)
            if verbose:
                p1 = (k0, j0)
                p2 = (k0 + w - 1, j0 + h - 1)    
                cv2.rectangle(i0, p1, p2, (0, 0, 255), 1)                        
            shcoords_one_window = (np.array([h, w, h, w]) * hcoords).astype(np.int16)                        
            feats = haar_features_one_window_numba_jit(ii, j0, k0, shcoords_one_window, n, np.arange(n, dtype=np.int32))
            if verbose:
                print(f"[positive window {img_face_coords} accepted; features: {feats}]")
                cv2.imshow("FDDB [press ESC to continue]", i0)
                cv2.waitKey(0)
            X_list.append(feats)
            y_list.append(1)
        for _ in range(n_negs_per_img):            
            while True:
                h = int((np.random.random() * w_relative_spread + w_relative_min) * i.shape[0])
                w = h
                j0 = int(np.random.random() * (i.shape[0] - w + 1))
                k0 = int(np.random.random() * (i.shape[1] - w + 1))                 
                patch = np.array([j0, k0, j0 + h - 1, k0 + w - 1])
                ious = list(map(lambda ifc : iou(patch, ifc), img_faces_coords))
                max_iou = max(ious) if len(ious) > 0 else 0.0
                if max_iou < neg_max_iou:
                    shcoords_one_window = (np.array([h, w, h, w]) * hcoords).astype(np.int16)
                    feats = haar_features_one_window_numba_jit(ii, j0, k0, shcoords_one_window, n, np.arange(n, dtype=np.int32))
                    X_list.append(feats)
                    y_list.append(-1)                    
                    if verbose:
                        print(f"[negative window {patch} accepted; features: {feats}]")
                        p1 = (k0, j0)
                        p2 = (k0 + w - 1, j0 + h - 1)            
                        cv2.rectangle(i0, p1, p2, (0, 255, 0), 1)
                    break
                else:                    
                    if verbose:
                        print(f"[negative window {patch} ignored due to max iou: {max_iou}]")
                        p1 = (k0, j0)
                        p2 = (k0 + w - 1, j0 + w - 1)
                        cv2.rectangle(i0, p1, p2, (255, 255, 0), 1)
        if verbose: 
            cv2.imshow("FDDB [press ESC to continue]", i0)
            cv2.waitKey(0)
        line = f.readline().strip()
    print(f"IMAGES IN THIS FOLD: {n_img}.")
    print(f"ACCEPTED FACES IN THIS FOLD: {n_faces}.")
    f.close()
    X = np.stack(X_list)
    y = np.stack(y_list)
    return X, y

def fddb_data(path_fddb_root, hfs_coords, n_negs_per_img, n, seed=0, data_augmentation=False):
    n_negs_per_img = n_negs_per_img
       
    fold_paths_train = [
        "FDDB-folds/FDDB-fold-01-ellipseList.txt",
        "FDDB-folds/FDDB-fold-02-ellipseList.txt",
        "FDDB-folds/FDDB-fold-03-ellipseList.txt",
        "FDDB-folds/FDDB-fold-04-ellipseList.txt",
        "FDDB-folds/FDDB-fold-05-ellipseList.txt",
        "FDDB-folds/FDDB-fold-06-ellipseList.txt",
        "FDDB-folds/FDDB-fold-07-ellipseList.txt",
        "FDDB-folds/FDDB-fold-08-ellipseList.txt",
        "FDDB-folds/FDDB-fold-09-ellipseList.txt"
        ] 
    X_train = None 
    y_train = None
    for index, fold_path in enumerate(fold_paths_train):
        print(f"PROCESSING TRAIN FOLD {index + 1}/{len(fold_paths_train)}...")
        t1 = time.time()
        X, y = fddb_read_single_fold(path_fddb_root, fold_path, n_negs_per_img, hfs_coords, n, verbose=False, fold_title=fold_path, seed=seed, data_augmentation=data_augmentation)
        t2 = time.time()
        print(f"PROCESSING TRAIN FOLD {index + 1}/{len(fold_paths_train)} DONE. [time: {t2 - t1} s]")
        print("---")
        if X_train is None:
            X_train = X
            y_train = y
        else:
            X_train = np.r_[X_train, X]
            y_train = np.r_[y_train, y]    
    fold_paths_test = [
        "FDDB-folds/FDDB-fold-10-ellipseList.txt",
        ]     
    X_test = None
    y_test = None
    for index, fold_path in enumerate(fold_paths_test):
        print(f"PROCESSING TEST FOLD {index + 1}/{len(fold_paths_test)}...")
        t1 = time.time()
        X, y = fddb_read_single_fold(path_fddb_root, fold_path, n_negs_per_img, hfs_coords, n, verbose=False, fold_title=fold_path, seed=seed, data_augmentation=data_augmentation)
        t2 = time.time()
        print(f"PROCESSING TEST FOLD {index + 1}/{len(fold_paths_test)} DONE. [time: {t2 - t1} s]")
        print("---")
        if X_test is None:
            X_test = X
            y_test = y
        else:
            X_test = np.r_[X_test, X]
            y_test = np.r_[y_test, y]   
    print(f"TRAIN DATA SHAPE: {X_train.shape}.")
    print(f"TEST DATA SHAPE: {X_test.shape}.") 
    return X_train, y_train, X_test, y_test

def pickle_all(fname, some_list):
    print(f"PICKLE... [to file: {fname}]")
    t1 = time.time()
    try:
        f = open(fname, "wb+")
        pickle.dump(some_list, f, protocol=pickle.HIGHEST_PROTOCOL)
        f.close()
    except IOError:
        sys.exit("[error occurred when trying to open or pickle the file]")
    t2 = time.time()
    print("PICKLE DONE. [time: " + str(t2 - t1) + " s]")

def unpickle_all(fname):
    print(f"UNPICKLE... [from file: {fname}]")
    t1 = time.time()
    try:    
        f = open(fname, "rb")
        some_list = pickle.load(f)
        f.close()
    except IOError:
        sys.exit("[error occurred when trying to open or read the file]")
    t2 = time.time()
    print("UNPICKLE DONE. [time: " + str(t2 - t1) + " s]")
    return some_list

def measure_accs_of_model(clf, X_train, y_train, X_test, y_test):
    print(f"MEASURE ACCS OF MODEL...")
    t1_accs = time.time()    
    t1 = time.time()
    acc_train = clf.score(X_train, y_train)
    t2 = time.time()
    print(f"[train acc: {acc_train}; data shape: {X_train.shape}, time: {t2 - t1} s]")
    ind_pos = y_train == 1
    X_train_pos = X_train[ind_pos]
    y_train_pos = y_train[ind_pos]    
    t1 = time.time()
    sens_train = clf.score(X_train_pos, y_train_pos)
    t2 = time.time()
    print(f"[train sensitivity: {sens_train}; data shape: {X_train_pos.shape}, time: {t2 - t1} s]")
    ind_neg = y_train == -1
    X_train_neg = X_train[ind_neg]
    y_train_neg = y_train[ind_neg]    
    t1 = time.time()
    far_train = 1.0 - clf.score(X_train_neg, y_train_neg)
    t2 = time.time()
    print(f"[train far: {far_train}; data shape: {X_train_neg.shape}, time: {t2 - t1} s]")
    t1 = time.time()
    acc_test = clf.score(X_test, y_test)
    t2 = time.time()
    print(f"[test acc: {acc_test}; data shape: {X_test.shape}, time: {t2 - t1} s]")
    ind_pos = y_test == 1
    X_test_pos = X_test[ind_pos]
    y_test_pos = y_test[ind_pos]    
    t1 = time.time()
    sens_test = clf.score(X_test_pos, y_test_pos)
    t2 = time.time()
    print(f"[test sensitivity: {sens_test}; data shape: {X_test_pos.shape}, time: {t2 - t1} s]")
    ind_neg = y_test == -1
    X_test_neg = X_test[ind_neg]
    y_test_neg = y_test[ind_neg]    
    t1 = time.time()
    far_test = 1.0 - clf.score(X_test_neg, y_test_neg)
    t2 = time.time()
    print(f"[test far: {far_test}; data shape: {X_test_neg.shape}, time: {t2 - t1} s]")
    t2_accs = time.time()
    print("MEASURE ACCS DONE. [time: " + str(t2_accs - t1_accs) + " s]")

def draw_feature_at(i, j0, k0, shcoords_one_feature):
    i_copy = i.copy()
    j, k, h, w = shcoords_one_feature[0]
    cv2.rectangle(i_copy, (k0 + k, j0 + j), (k0 + k + w - 1, j0 + j + h - 1), (0, 0, 0), cv2.FILLED)
    j, k, h, w = shcoords_one_feature[1]
    cv2.rectangle(i_copy, (k0 + k, j0 + j), (k0 + k + w - 1, j0 + j + h - 1), (255, 255, 255), cv2.FILLED)
    return i_copy

def demo_haar_features(hinds, hcoords, n):
    print(f"DEMO OF HAAR FEATURES... [hcoords.shape: {hcoords.shape}]")
    i = cv2.imread(FOLDER_EXTRAS + "photo_for_features_demo.jpg")
    i_resized = resize_image(i)
    i_gray = cv2.cvtColor(i_resized, cv2.COLOR_BGR2GRAY)
    ii = integral_image_numba_jit(i_gray)
    j0, k0 = 116, 100
    w = h = 221
    cv2.rectangle(i_resized, (k0, j0), (k0 + w - 1, j0 + h - 1), (0, 0, 255), 1)
    title = "DEMO OF FEATURES [press any key to continue or ESC to quit]"    
    cv2.imshow(title, i_resized)
    cv2.waitKey()    
    for ord_ind, (ind, c) in enumerate(zip(hinds, hcoords)):
        hcoords_window = (np.array([h, w, h, w]) * c).astype(np.int16) 
        i_with_feature = draw_feature_at(i_resized, j0, k0, hcoords_window)
        i_temp = cv2.addWeighted(i_resized, 0.5, i_with_feature, 0.5, 0.0)
        print(f"feature index (ordinal): {ord_ind}")
        print(f"feature multi-index: {ind}")
        print(f"feature hcoords (cartesian):\n {c}")
        print(f"feature hcoords in window:\n {hcoords_window}")
        print(f"feature value: {haar_feature_numba_jit(ii, j0, k0, hcoords_window)}")        
        print("----------------------------------------------------------------")
        cv2.imshow(title, i_temp)
        key = cv2.waitKey()
        if key & 0xFF == 27: # esc key
            break
    cv2.destroyAllWindows()
    hcoords_window_subset = (np.array([h, w, h, w]) * hcoords).astype(np.int16) 
    t1 = time.time()
    features = haar_features_one_window_numba_jit(ii, j0, k0, hcoords_window_subset, n, np.arange(n))
    t2 = time.time()
    print(f"[time of extraction of all {n} haar features for this window (in one call): {t2 - t1} s]")
    print(f"[features: {features}]") 
    print(f"DEMO OF HAAR FEATURES DONE.")

def prepare_detection_windows_and_scaled_haar_coords(image_height, image_width, hcoords, features_indexes):
    hcoords_subset = hcoords[features_indexes]
    windows = []
    shcoords_multiple_scales = []
    for s in range(DETECTION_SCALES):
        h = int(round(DETECTION_WINDOW_HEIGHT_MIN * DETECTION_WINDOW_GROWTH**s))
        w = int(round(DETECTION_WINDOW_WIDTH_MIN * DETECTION_WINDOW_GROWTH**s))        
        dj = int(round(h * DETECTION_WINDOW_JUMP))
        dk = int(round(w * DETECTION_WINDOW_JUMP))     
        j_start = ((image_height - h) % dj) // 2
        k_start = ((image_width - w) % dk) // 2
        shcoords_multiple_scales.append((np.array([h, w, h, w]) * hcoords_subset).astype(np.int16))
        for j0 in range(j_start, image_height - h + 1, dj):
            for k0 in range(k_start, image_width - w + 1, dk):
                windows.append(np.array([s, j0, k0, h, w], dtype=np.int16))
    windows = np.array(windows) 
    shcoords_multiple_scales = np.array(shcoords_multiple_scales) 
    return windows, shcoords_multiple_scales

def detect_simple(i, clf, hcoords, n, features_indexes, threshold=0.0, windows=None, shcoords_multiple_scales=None, verbose=False):
    if verbose:
        print("[detect_simple...]")
    t1 = time.time()
    t1_preprocess = time.time()
    i_resized = resize_image(i)
    i_gray = cv2.cvtColor(i_resized, cv2.COLOR_BGR2GRAY)
    i_h, i_w = i_gray.shape
    t2_preprocess = time.time()
    if verbose:
        print(f"[detect_simple: preprocessing done; time: {t2_preprocess - t1_preprocess} s; i_gray.shape: {i_gray.shape}]")
    t1_ii = time.time()
    ii = integral_image_numba_jit(i_gray)
    t2_ii = time.time()
    if verbose:
        print(f"[detect_simple: integral_image_numba_jit done; time: {t2_ii - t1_ii} s]")
    if windows is None:
        t1_prep = time.time()
        windows, shcoords_multiple_scales = prepare_detection_windows_and_scaled_haar_coords(i_h, i_w, hcoords, features_indexes)
        t2_prep = time.time()    
        if verbose:
            print(f"[detect_simple: prepare_detection_windows_and_scaled_haar_coords done; time: {t2_prep - t1_prep} s; windows to check: {windows.shape[0]}]")
    t1_haar_multiple = time.time()    
    X = haar_features_multiple_windows_numba_jit(ii, windows, shcoords_multiple_scales, n, features_indexes)
    t2_haar_multiple = time.time()
    if verbose:
        print(f"[detect_simple: haar_features_multiple_windows done; time: {t2_haar_multiple - t1_haar_multiple} s]")
    t1_df = time.time()    
    responses = clf.decision_function(X)
    t2_df = time.time()
    if verbose:
        print(f"[detect_simple: clf.decision_function done; time: {t2_df - t1_df} s]")
    t1_detections = time.time()                
    detected = responses > threshold
    detections = windows[detected, 1:] # skipping scale index
    responses = responses[detected] 
    t2_detections = time.time()
    if verbose:
        print(f"[detect_simple: finding detections (thresholding and indexing) done; time: {t2_detections - t1_detections} s]")        
    t2 = time.time()
    if verbose:
        print(f"[detect_simple done; time: {t2 - t1} s]")                    
    return detections, responses

def detect_parallel(i, clf, hcoords, n, features_indexes, threshold=0.0, windows=None, shcoords_multiple_scales=None, n_jobs=4, verbose=False):
    if verbose:
        print("[detect_parallel...]")
    t1 = time.time()
    t1_preprocess = time.time()
    i_resized = resize_image(i)
    i_gray = cv2.cvtColor(i_resized, cv2.COLOR_BGR2GRAY)
    i_h, i_w = i_gray.shape
    t2_preprocess = time.time()
    if verbose:
        print(f"[detect_parallel: preprocessing done; time: {t2_preprocess - t1_preprocess} s; i_gray.shape: {i_gray.shape}]")
    t1_ii = time.time()
    ii = integral_image_numba_jit(i_gray)
    t2_ii = time.time()
    if verbose:
        print(f"[detect_parallel: integral_image_numba_jit done; time: {t2_ii - t1_ii} s]")
    if windows is None:
        t1_prep = time.time()
        windows, shcoords_multiple_scales = prepare_detection_windows_and_scaled_haar_coords(i_h, i_w, hcoords, features_indexes)
        t2_prep = time.time()    
        if verbose:
            print(f"[detect_parallel: prepare_detection_windows_and_scaled_haar_coords done; time: {t2_prep - t1_prep} s; windows to check: {windows.shape[0]}]")
    
    t1_parallel = time.time()
    m = windows.shape[0]
    n_calls = n_jobs * 1
    job_size = m // n_calls
    job_ranges = job_size * np.ones(n_calls, dtype=np.int32)        
    job_ranges[:m % n_calls] += 1
    job_ranges = np.r_[0, np.cumsum(job_ranges)]                  
    with Parallel(n_jobs=n_jobs, verbose=0) as parallel:      
        def worker(job_index):
            job_slice = slice(job_ranges[job_index], job_ranges[job_index + 1])
            job_windows = windows[job_slice]
            X = haar_features_multiple_windows_numba_jit_tf(ii, job_windows, shcoords_multiple_scales, n, features_indexes)
            job_responses = clf.decision_function(X)         
            return job_responses 
        workers_results = parallel((delayed(worker)(job_index) for job_index in range(n_calls)))
        responses =  reduce(lambda a, b: np.r_[a, b], [jr for jr in workers_results])
        detected = responses > threshold
        detections = windows[detected, 1:] # skipping scale index
        responses = responses[detected] 
    t2_parallel = time.time()
    if verbose:
        print(f"[detect_parallel: all parallel jobs done (haar_features_multiple_windows_numba_jit_tf, clf.decision_function, finding detections (thresholding and indexing); time {t2_parallel - t1_parallel} s]")    
    t2 = time.time()
    if verbose:
        print(f"[detect_parallel done; time: {t2 - t1} s]")                    
    return detections, responses

def detect_cuda(i, clf, hcoords, features_indexes, threshold=0.0, windows=None, shcoords_multiple_scales=None, 
                dev_windows=None, dev_shcoords_multiple_scales=None, dev_X_selected=None, dev_mins_selected=None, dev_maxes_selected=None, dev_logits=None, dev_responses=None, 
                verbose=False):
    if verbose:
        print("[detect_cuda...]")
    t1 = time.time()
    t1_preprocess = time.time()
    i_resized = resize_image(i)
    i_gray = cv2.cvtColor(i_resized, cv2.COLOR_BGR2GRAY)
    i_h, i_w = i_gray.shape
    t2_preprocess = time.time()
    if verbose:
        print(f"[detect_cuda: preprocessing done; time: {t2_preprocess - t1_preprocess} s; i_gray.shape: {i_gray.shape}]")
    t1_ii = time.time()
    ii = integral_image_numba_jit(i_gray)
    t2_ii = time.time()
    if verbose:
        print(f"[detect_cuda: integral_image_numba_jit done; time: {t2_ii - t1_ii} s]")
    if windows is None:
        t1_prep = time.time()
        windows, shcoords_multiple_scales = prepare_detection_windows_and_scaled_haar_coords(i_h, i_w, hcoords, features_indexes)
        dev_windows = cuda.to_device(windows)
        dev_shcoords_multiple_scales = cuda.to_device(shcoords_multiple_scales)        
        t2_prep = time.time()    
        if verbose:
            print(f"[detect_cuda: prepare_detection_windows_and_scaled_haar_coords done; time: {t2_prep - t1_prep} s; windows to check: {windows.shape[0]}]")
    t1_dev_arrays = time.time()
    if dev_X_selected is None:
        dev_X_selected = cuda.device_array((m, T), dtype=np.int16)
    if dev_mins_selected is None:
        dev_mins_selected = cuda.to_device(clf.mins_selected_)
    if dev_maxes_selected is None:        
        dev_maxes_selected = cuda.to_device(clf.maxes_selected_)
    if dev_logits is None:
        dev_logits = cuda.to_device(clf.logits_)                
    if dev_responses is None:
        dev_responses = cuda.device_array(m, dtype=np.float32)
    t2_dev_arrays = time.time()
    if verbose:
        print(f"[detect_cuda: checking presence of device arrays (and creating them if need be) done; time: {t2_dev_arrays - t1_dev_arrays} s]")    
    t1_haar_multiple = time.time()
    tpb = cuda.get_current_device().MAX_THREADS_PER_BLOCK // 2
    bpg = windows.shape[0]
    dev_ii = cuda.to_device(ii)
    haar_features_multiple_windows_numba_cuda[bpg, tpb](dev_ii, dev_windows, dev_shcoords_multiple_scales, dev_X_selected)
    cuda.synchronize()
    t2_haar_multiple = time.time()
    if verbose:
        print(f"[detect_cuda: haar_features_multiple_windows_numba_cuda done; time: {t2_haar_multiple - t1_haar_multiple} s]")
    t1_df = time.time()    
    FastRealBoostBins.decision_function_numba_cuda_job[bpg, tpb](dev_X_selected, dev_mins_selected, dev_maxes_selected, dev_logits, dev_responses)
    responses = dev_responses.copy_to_host()
    cuda.synchronize()
    t2_df = time.time()
    if verbose:
        print(f"[detect_cuda: FastRealBoostBins.decision_function_numba_cuda_job done; time: {t2_df - t1_df} s]")
    t1_detections = time.time()                
    detected = responses > threshold
    detections = windows[detected, 1:] # skipping scale index
    responses = responses[detected] 
    t2_detections = time.time()
    if verbose:
        print(f"[detect_cuda: finding detections (thresholding and indexing) done; time: {t2_detections - t1_detections} s]")        
    t2 = time.time()
    if verbose:
        print(f"[detect_cuda done; time: {t2 - t1} s]")                    
    return detections, responses

def postprocess_nms(detections, responses, threshold=0.5):
    d = detections
    r = responses
    d_final = []
    r_final = []
    indexes = np.ones(len(detections), dtype=bool)
    arg_sort = np.argsort(-r, kind="stable")
    d = d[arg_sort]
    r = r[arg_sort]
    for i in range(len(detections) - 1):
        if indexes[i] == False:
            continue
        indexes[i] = False
        d_final.append(d[i])
        r_final.append(r[i])
        for j in range(i + 1, len(detections)):
            if indexes[j] == False:
                continue            
            if iou2(d[i], d[j]) >= threshold:
                indexes[j] = False
    return d_final, r_final

def postprocess_avg(detections, responses, threshold=0.5):
    d = detections
    r = responses
    d_final = []
    r_final = []
    indexes = np.ones(len(detections), dtype=bool)
    arg_sort = np.argsort(-r, kind="stable")
    d = d[arg_sort]
    r = r[arg_sort]
    for i in range(len(detections) - 1):
        if indexes[i] == False:
            continue
        indexes[i] = False
        d_avg = []
        r_avg = []
        d_avg.append(d[i])
        r_avg.append(r[i])
        for j in range(i + 1, len(detections)):
            if indexes[j] == False:
                continue            
            if iou2(d[i], d[j]) >= threshold:
                indexes[j] = False
                d_avg.append(d[j])
                r_avg.append(r[j])
        d_avg = (np.round(np.mean(np.array(d_avg), axis=0))).astype(np.int16)
        r_avg = np.mean(r_avg)
        d_final.append(d_avg)
        r_final.append(r_avg)
    return d_final, r_final

def demo_detect_in_video(clf, hcoords, threshold, computations="simple", postprocess="avg", n_jobs=4, verbose_loop=True, verbose_detect=False):
    print("DEMO OF DETECT IN VIDEO...")
    features_indexes = clf.features_indexes_
    video = cv2.VideoCapture(CV2_VIDEO_CAPTURE_CAMERA_INDEX + (cv2.CAP_DSHOW if CV2_VIDEO_CAPTURE_IS_IT_MSWINDOWS else 0))
    video.set(cv2.CAP_PROP_FRAME_WIDTH, 640)
    video.set(cv2.CAP_PROP_FRAME_HEIGHT, 480)
    video.set(cv2.CAP_PROP_FPS, 30)    
    _, frame = video.read()
    frame_h, frame_w, _ = frame.shape    
    resized_width = int(np.round(frame.shape[1] / frame.shape[0] * HEIGHT))
    windows, shcoords_multiple_scales = prepare_detection_windows_and_scaled_haar_coords(HEIGHT, resized_width, hcoords, features_indexes)
    print(f"[frame shape: {frame.shape}]")
    print(f"[windows to check per frame: {windows.shape[0]}]")
    print(f"[about to start a camera...]")
    h_scale = frame_h / HEIGHT
    w_scale = frame_w / resized_width 
    n_frames = 0
    ma_decay = 0.9
    fps_disp_ma = 0.0    
    fps_disp = 0.0
    fps_comps_ma = 0.0    
    fps_comps = 0.0
    draw_thickness = 1 if postprocess == None else 2
    # device side arrays in case of cuda method
    dev_windows = None 
    dev_shcoords_multiple_scales = None    
    dev_X_selected = None     
    dev_mins_selected = None
    dev_maxes_selected = None
    dev_logits = None
    dev_responses = None
    if computations == "cuda":
        m, T = windows.shape[0], features_indexes.size
        dev_windows = cuda.to_device(windows)
        dev_shcoords_multiple_scales = cuda.to_device(shcoords_multiple_scales)        
        dev_X_selected = cuda.device_array((m, T), dtype=np.int16)
        dev_mins_selected = cuda.to_device(clf.mins_selected_)
        dev_maxes_selected = cuda.to_device(clf.maxes_selected_)
        dev_logits = cuda.to_device(clf.logits_)
        dev_responses = cuda.device_array(m, dtype=np.float32)
    tpf_prev = 0.0
    time_comps = 0.0
    t1_loop = time.time()
    while(True):
        t1 = time.time()
        if verbose_loop:
            print(f"----------------------------------------------------------------")
            print(f"[frame: {n_frames}]")        
        t1_read = time.time()
        _, frame = video.read()
        t2_read = time.time()
        t1_flip = time.time()
        frame = cv2.flip(frame, 1)
        t2_flip = time.time()        
        t1_comps = time.time()
        if computations == "simple":
            detections, responses = detect_simple(frame, clf, hcoords, n, features_indexes, threshold, windows, shcoords_multiple_scales, verbose=verbose_detect)
        elif computations == "parallel":
            detections, responses = detect_parallel(frame, clf, hcoords, n, features_indexes, threshold, windows, shcoords_multiple_scales, n_jobs=n_jobs, verbose=verbose_detect)        
        elif computations == "cuda":
            detections, responses = detect_cuda(frame, clf, hcoords, features_indexes, threshold, windows, shcoords_multiple_scales, 
                                                dev_windows, dev_shcoords_multiple_scales, dev_X_selected, dev_mins_selected, dev_maxes_selected, dev_logits, dev_responses, 
                                                verbose=verbose_detect)                        
        t2_comps = time.time()
        t1_post = time.time()
        if postprocess is not None:
            if postprocess == "nms":
                detections, responses = postprocess_nms(detections, responses, 0.25)
            if postprocess == "avg":
                detections, responses = postprocess_avg(detections, responses, 0.25)
        t2_post = time.time()
        t1_other = time.time() 
        for index, (j0, k0, h, w) in enumerate(detections):
            js = int(np.round(j0 * h_scale))
            ks = int(np.round(k0 * w_scale))
            hs = int(np.round(h * h_scale))
            ws = int(np.round(w * w_scale))
            cv2.rectangle(frame, (ks, js), (ks + ws - 1, js + hs - 1), (0, 0, 255), draw_thickness)
            if postprocess:
                cv2.putText(frame, f"{responses[index]:.1f}", (k0, j0 + ws - 2), cv2.FONT_HERSHEY_PLAIN, 1.0, (0, 0, 255), draw_thickness)
        if n_frames > 0:
            fps_disp_ma = ma_decay * fps_disp_ma + (1.0 - ma_decay) * 1.0 / tpf_prev
            fps_disp = fps_disp_ma / (1.0 - ma_decay**(n_frames + 1))
        fps_comps_ma = ma_decay * fps_comps_ma + (1.0 - ma_decay) * 1.0 / (t2_comps - t1_comps)
        fps_comps = fps_comps_ma / (1.0 - ma_decay**(n_frames + 1))
        time_comps += t2_comps - t1_comps
        cv2.putText(frame, f"FRAME: {n_frames}", (0, 0 + 12), cv2.FONT_HERSHEY_PLAIN, 1.0, (255, 255, 255), 1)
        cv2.putText(frame, f"WINDOWS TO CHECK PER FRAME: {windows.shape[0]}", (0, frame_h - 1 - 32), cv2.FONT_HERSHEY_PLAIN, 1.0, (255, 255, 255), 1)        
        cv2.putText(frame, f"FPS (COMPUTATIONS): {fps_comps:.2f}", (0, frame_h - 1 - 16), cv2.FONT_HERSHEY_PLAIN, 1.0, (255, 255, 255), 1)
        cv2.putText(frame, f"FPS (DISPLAY): {fps_disp:.2f}", (0, frame_h - 1), cv2.FONT_HERSHEY_PLAIN, 1.0, (255, 255, 255), 1)        
        cv2.imshow(f"DEMO: REAL-BOOST + BINS ON HAAR-LIKE FEATURES [press ESC to quit]", frame)        
        if cv2.waitKey(1) & 0xFF == 27: # esc key
            break       
        t2_other = time.time()        
        n_frames += 1
        if verbose_loop:
            print(f"[read time: {t2_read - t1_read} s]")
            print(f"[flip time: {t2_flip - t1_flip} s]")
            print(f"[computations time: {t2_comps - t1_comps} s]")
            print(f"[postprocess time: {t2_post - t1_post} s]")
            print(f"[other time: {t2_other - t1_other} s]")
            print(f"[windows to check per frame: {windows.shape[0]}]")
            print(f"[fps (computations): {fps_comps}]")
            print(f"[fps (display): {fps_disp:.2f}]")
            print(f"[detections in this frame: {len(detections)}]")           
        t2 = time.time()
        tpf_prev = t2 - t1        
    t2_loop = time.time()
    cv2.destroyAllWindows()
    video.release()    
    avg_fps_comps = n_frames / time_comps
    avg_fps_disp = n_frames / (t2_loop - t1_loop)
    print(f"DEMO OF DETECT IN VIDEO DONE. [avg fps (computations): {avg_fps_comps:.2f}, avg fps (display): {avg_fps_disp:.2f}]")
        
# ----------------------------------------------------------------------------------------------------------------------------------------------------------------
# MAIN
# ----------------------------------------------------------------------------------------------------------------------------------------------------------------
if __name__ == "__main__":        
    print("DEMONSTRATION OF \"FAST REAL-BOOST WITH BINS\" ALGORITHM IMPLEMENTED VIA NUMBA.JIT AND NUMBA.CUDA.")

    n = HAAR_TEMPLATES.shape[0] * S**2 * (2 * P - 1)**2    
    hinds = haar_indexes(S, P)
    hcoords = haar_coords(S, P, hinds)
    
    data_suffix = f"{KIND}_n_{n}_S_{S}_P_{P}_NPI_{NPI}_AUG_{AUG}_SEED_{SEED}" 
    DATA_NAME = f"data_{data_suffix}.bin"
    CLF_NAME = f"clf_frbb_{data_suffix}_T_{T}_B_{B}.bin"    
    print(f"DATA_NAME: {DATA_NAME}")
    print(f"CLF_NAME: {CLF_NAME}")
    print(f"GPU_PROPS: {gpu_props()}")
    
    if DEMO_HAAR_FEATURES:
        demo_haar_features(hinds, hcoords, n)      
    
    if REGENERATE_DATA_FROM_FDDB:
        X_train, y_train, X_test, y_test = fddb_data(FOLDER_RAW_DATA_FDDB, hcoords, NPI, n, SEED, data_augmentation=(AUG == 1))
        pickle_all(FOLDER_DATA + DATA_NAME, [X_train, y_train, X_test, y_test])    

    if FIT_OR_REFIT_MODEL or MEASURE_ACCS_OF_MODEL:
        [X_train, y_train, X_test, y_test] = unpickle_all(FOLDER_DATA + DATA_NAME)
        print(f"[X_train.shape: {X_train.shape} (positives: {np.sum(y_train == 1)}), X_test.shape: {X_test.shape} (positives: {np.sum(y_test == 1)})]")
    
    if FIT_OR_REFIT_MODEL: 
        clf = FastRealBoostBins(T=T, B=B, fit_mode="numba_cuda", decision_function_mode="numba_cuda", verbose=True, debug_verbose=False)
        clf.fit(X_train, y_train)
        pickle_all(FOLDER_CLFS + CLF_NAME, [clf])
        
    clf = None
    if MEASURE_ACCS_OF_MODEL or DEMO_DETECT_IN_VIDEO:
        [clf] = unpickle_all(FOLDER_CLFS + CLF_NAME)
        
    if MEASURE_ACCS_OF_MODEL:
        measure_accs_of_model(clf, X_train, y_train, X_test, y_test)
    
    if DEMO_DETECT_IN_VIDEO:
        demo_detect_in_video(clf, hcoords, threshold=DETECTION_THRESHOLD, computations="cuda", postprocess=DETECTION_POSTPROCESS, n_jobs=8, verbose_loop=True, verbose_detect=True)

    print("ALL DONE.")
    
if __name__ == "__main_rocs__":        
    print("ROCS...")
    
    clfs_settings = [{"S": 5, "P": 5, "NPI": 50, "AUG": 0, "SEED": 0, "T": 512, "B": 8},
                     {"S": 5, "P": 5, "NPI": 10, "AUG": 1, "SEED": 0, "T": 512, "B": 8},
<<<<<<< HEAD
                     {"S": 5, "P": 5, "NPI": 100, "AUG": 0, "SEED": 0, "T": 1024, "B": 8}
=======
                     {"S": 5, "P": 5, "NPI": 100, "AUG": 0, "SEED": 0, "T": 1024, "B": 8},
>>>>>>> bab42c3b
                     ]
    
    for s in clfs_settings:
        S = s["S"]
        P = s["P"]
        NPI = s["NPI"]
        AUG = s["AUG"]
        SEED = s["SEED"]
        T = s["T"]
        B = s["B"] 
        n = HAAR_TEMPLATES.shape[0] * S**2 * (2 * P - 1)**2    
        hinds = haar_indexes(S, P)
        hcoords = haar_coords(S, P, hinds)
        
        data_suffix = f"{KIND}_n_{n}_S_{S}_P_{P}_NPI_{NPI}_AUG_{AUG}_SEED_{SEED}" 
        #DATA_NAME = f"data_{data_suffix}.bin"
        #DATA_NAME = "data_face_n_18225_S_5_P_5_NPI_50_AUG_0_SEED_0.bin"
<<<<<<< HEAD
        #DATA_NAME = "data_face_n_18225_S_5_P_5_NPI_10_AUG_1_SEED_0.bin"                
        DATA_NAME = "data_face_n_18225_S_5_P_5_NPI_100_AUG_0_SEED_0.bin"        
=======
        DATA_NAME = "data_face_n_18225_S_5_P_5_NPI_100_AUG_0_SEED_0.bin"
        #DATA_NAME = "data_face_n_18225_S_5_P_5_NPI_10_AUG_1_SEED_0.bin"        
>>>>>>> bab42c3b
        CLF_NAME = f"clf_frbb_{data_suffix}_T_{T}_B_{B}.bin"    
        print("---")
        print(f"DATA_NAME: {DATA_NAME}")
        print(f"CLF_NAME: {CLF_NAME}")            
        [X_train, y_train, X_test, y_test] = unpickle_all(FOLDER_DATA + DATA_NAME)        
        [clf] = unpickle_all(FOLDER_CLFS + CLF_NAME)                
        responses_test = clf.decision_function(X_test)
        roc = roc_curve(y_test, responses_test)
        fars, sens, thrs = roc
        roc_arr = np.array([fars, sens, thrs]).T        
        plt.plot(fars, sens, label=CLF_NAME)
        print(f"X_train.shape: {X_train.shape}, X_test.shape: {X_test.shape}")        
        with np.printoptions(threshold=np.inf):
            print(roc_arr)
    plt.xscale("log")
    plt.xlabel("FAR")
    plt.ylabel("SENSITIVITY")
    plt.legend(loc="lower right", fontsize=8)
    plt.show()<|MERGE_RESOLUTION|>--- conflicted
+++ resolved
@@ -898,12 +898,8 @@
     print("ROCS...")
     
     clfs_settings = [{"S": 5, "P": 5, "NPI": 50, "AUG": 0, "SEED": 0, "T": 512, "B": 8},
-                     {"S": 5, "P": 5, "NPI": 10, "AUG": 1, "SEED": 0, "T": 512, "B": 8},
-<<<<<<< HEAD
                      {"S": 5, "P": 5, "NPI": 100, "AUG": 0, "SEED": 0, "T": 1024, "B": 8}
-=======
-                     {"S": 5, "P": 5, "NPI": 100, "AUG": 0, "SEED": 0, "T": 1024, "B": 8},
->>>>>>> bab42c3b
+                     {"S": 5, "P": 5, "NPI": 100, "AUG": 0, "SEED": 0, "T": 2048, "B": 8}
                      ]
     
     for s in clfs_settings:
@@ -921,13 +917,9 @@
         data_suffix = f"{KIND}_n_{n}_S_{S}_P_{P}_NPI_{NPI}_AUG_{AUG}_SEED_{SEED}" 
         #DATA_NAME = f"data_{data_suffix}.bin"
         #DATA_NAME = "data_face_n_18225_S_5_P_5_NPI_50_AUG_0_SEED_0.bin"
-<<<<<<< HEAD
         #DATA_NAME = "data_face_n_18225_S_5_P_5_NPI_10_AUG_1_SEED_0.bin"                
         DATA_NAME = "data_face_n_18225_S_5_P_5_NPI_100_AUG_0_SEED_0.bin"        
-=======
-        DATA_NAME = "data_face_n_18225_S_5_P_5_NPI_100_AUG_0_SEED_0.bin"
         #DATA_NAME = "data_face_n_18225_S_5_P_5_NPI_10_AUG_1_SEED_0.bin"        
->>>>>>> bab42c3b
         CLF_NAME = f"clf_frbb_{data_suffix}_T_{T}_B_{B}.bin"    
         print("---")
         print(f"DATA_NAME: {DATA_NAME}")
