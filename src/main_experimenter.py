import numpy as np
from frbb import FastRealBoostBins
from sklearn.ensemble import AdaBoostClassifier
from sklearn.tree import DecisionTreeClassifier
from sklearn.model_selection import train_test_split
from keras.datasets import cifar10
import csv
import time
import re
from itertools import product
from matplotlib import pyplot as plt
from utils import cpu_and_system_props, gpu_props

np.set_printoptions(linewidth=512)
np.set_printoptions(threshold=np.inf)    

# folders
FOLDER_EXTRAS = "../extras/"
FOLDER_DATA_RAW = "../data_raw/"
FOLDER_DATA_RAW_LEUKEMIA = FOLDER_DATA_RAW + "leukemia/"
FOLDER_DATA_RAW_SPAMBASE = FOLDER_DATA_RAW + "spambase/"

# constants
<<<<<<< HEAD
NMM_MAGN_ORDERS_DEFAULT = [(3, 2, 3)]
TS_DEFAULT = [8, 16, 32, 64, 128, 256, 512, 1024, 2048, 4096]
=======
NMM_MAGN_ORDERS_DEFAULT = [(3, 2, 4)]
TS_DEFAULT = [16, 32, 64, 128, 256, 512, 1024, 2048]
>>>>>>> add465e1
BS_DEFAULT = [8]
CLF_DEFS_DEFAULT = [
        #(AdaBoostClassifier, {"algorithm": "SAMME.R"}, {"color": "black"}),
        (FastRealBoostBins, {"fit_mode": "numba_jit", "decision_function_mode": "numba_jit"}, {"color": "blue"}),
        (FastRealBoostBins, {"fit_mode": "numba_cuda", "decision_function_mode": "numba_cuda"}, {"color": "red"})        
        ]
EPS = 1e-7

# plot settings
PLOT_FONTSIZE_SUPTITLE = 12
PLOT_FONTSIZE_TITLE = 8
PLOT_FONTSIZE_AXES = 11
PLOT_FONTSIZE_LEGEND = 8
PLOT_FIGSIZE = (8, 4.5)
PLOT_MARKERSIZE = 4
PLOT_GRID_COLOR = (0.4, 0.4, 0.4) 
PLOT_GRID_DASHES = (4.0, 4.0)
PLOT_LEGEND_LOC = "upper left"
PLOT_LEGEND_HANDLELENGTH = 4

def clean_name(name):
    name = name.replace("\n", "")
    name = name.replace("\t", "")
    name = re.sub(" +", " ", name)
    return name

def data_leukemia(filepath):
    data_as_list = []
    row_y = []    
    with open(filepath) as csv_file:
        read_csv = csv.reader(csv_file, delimiter=',')
        for i, row in enumerate(read_csv):
            if i == 0:
                row_y = row
            else:            
                data_as_list.append(row)
    for i in range(len(row_y)):
        row_y[i] = '-1' if row_y[i] == 'ALL' else '1'
    data_as_list.append(row_y)
    Xy = np.array(data_as_list).astype(np.float32)
    Xy = Xy.T
    X = Xy[:, :-1]
    y = Xy[:, -1].astype(int)      
    return X, y

def data_spambase(filepath):
    data_as_list = []
    with open(filepath) as csv_file:
        read_csv = csv.reader(csv_file, delimiter=',')
        for row in read_csv:
            row[-1] = '1' if row[-1] == '0' else '-1'
            data_as_list.append(row)
    Xy = np.array(data_as_list).astype(np.float32)
    X = Xy[:, :-1]
    y = Xy[:, -1].astype(int)      
    return X, y

def experimenter_leukemia_data():
    print("EXPERIMENT LEUKEMIA DATA...")
    t1 = time.time()
    T = 64
    B = 32
    seed = 0
    np.random.seed(seed)
    X, y = data_leukemia(FOLDER_DATA_RAW_LEUKEMIA + "leukemia_big.csv")
    X_train, X_test, y_train, y_test = train_test_split(X, y, train_size=0.75, random_state=seed)
    print(f"[X.shape: {X.shape}]")
    print(f"[X_train.shape: {X_train.shape}], X_test.shape: {X_test.shape}")

    clfs = [
        FastRealBoostBins(T=T, B=B, fit_mode="numba_cuda", decision_function_mode="numba_cuda", verbose=False),      
        AdaBoostClassifier(base_estimator=DecisionTreeClassifier(max_depth=1, criterion="entropy"), n_estimators=T, algorithm="SAMME.R", random_state=seed)
        ]
    for clf in clfs:
        print(f"[clf: {clf}]")
        print(f"[fit...]")
        t1_fit = time.time()
        clf.fit(X_train, y_train)
        t2_fit = time.time()
        print(f"[fit done; time: {t2_fit - t1_fit} s]")
        print(f"[predict (on train data)...]")
        t1_predict_train = time.time()
        predictions_train = clf.predict(X_train)
        t2_predict_train = time.time()                
        acc_train = np.mean(predictions_train == y_train)
        print(f"[predict (on train data) done; time: {t2_predict_train - t1_predict_train} s, acc: {acc_train}]")        
        print(f"[predict (on test data)...]")
        t1_predict_test = time.time()
        predictions_test = clf.predict(X_test)
        t2_predict_test = time.time()                
        acc_test = np.mean(predictions_test == y_test)
        print(f"[predict (on test data) done; time: {t2_predict_test - t1_predict_test} s, acc: {acc_test}]")        
        print("-" * 196)
    t2 = time.time()             
    print(f"EXPERIMENT LEUKEMIA DATA DONE. [time: {t2 - t1} s]")
    
def experimenter_spambase_data():
    print("EXPERIMENT SPAMBASE DATA...")
    t1 = time.time()
    T = 256
    B = 8
    seed = 0
    np.random.seed(seed)
    X, y = data_spambase(FOLDER_DATA_RAW_SPAMBASE + "spambase.data")
    X_train, X_test, y_train, y_test = train_test_split(X, y, train_size=0.75, random_state=seed)
    print(f"[X.shape: {X.shape}]")
    print(f"[X_train.shape: {X_train.shape}], X_test.shape: {X_test.shape}")

    clfs = [
        FastRealBoostBins(T=T, B=B, fit_mode="numba_cuda", decision_function_mode="numba_cuda", verbose=False),      
        AdaBoostClassifier(base_estimator=DecisionTreeClassifier(max_depth=1, criterion="entropy"), n_estimators=T, algorithm="SAMME.R", random_state=seed)
        ]
    for clf in clfs:
        print(f"[clf: {clf}]")
        print(f"[fit...]")
        t1_fit = time.time()
        clf.fit(X_train, y_train)
        t2_fit = time.time()
        print(f"[fit done; time: {t2_fit - t1_fit} s]")
        print(f"[predict (on train data)...]")
        t1_predict_train = time.time()
        predictions_train = clf.predict(X_train)
        t2_predict_train = time.time()                
        acc_train = np.mean(predictions_train == y_train)
        print(f"[predict (on train data) done; time: {t2_predict_train - t1_predict_train} s, acc: {acc_train}]")        
        print(f"[predict (on test data)...]")
        t1_predict_test = time.time()
        predictions_test = clf.predict(X_test)
        t2_predict_test = time.time()                
        acc_test = np.mean(predictions_test == y_test)
        print(f"[predict (on test data) done; time: {t2_predict_test - t1_predict_test} s, acc: {acc_test}]")        
        print("-" * 196)
    t2 = time.time()             
    print(f"EXPERIMENT SPAMBASE DATA DONE. [time: {t2 - t1} s]")    
    
def experimenter_cifar10_data():
    print("EXPERIMENT CIFAR-10 DATA...", flush=True)
    t1 = time.time()
    T = 16
    B = 8
    seed = 0
    np.random.seed(seed)
    (X_train, y_train), (X_test, y_test) = cifar10.load_data()
    indexes = y_train == 0
    y_train[indexes] = 1
    y_train[~indexes] = -1
    y_train = y_train.flatten()
    indexes = y_test == 0
    y_test[indexes] = 1
    y_test[~indexes] = -1
    y_test = y_test.flatten()
    n = X_train.shape[1] * X_train.shape[2] * X_train.shape[3]
    X_train = np.reshape(X_train, (X_train.shape[0], n))
    X_test = np.reshape(X_test, (X_test.shape[0], n))    
    print(f"[X_train.shape: {X_train.shape}], X_test.shape: {X_test.shape}")

    clfs = [
        FastRealBoostBins(T=T, B=B, fit_mode="numba_cuda", decision_function_mode="numba_cuda", verbose=True),      
        AdaBoostClassifier(base_estimator=DecisionTreeClassifier(max_depth=1, criterion="entropy"), n_estimators=T, algorithm="SAMME.R", random_state=seed)
        ]
    for clf in clfs:
        print(f"[clf: {clf}]")
        print(f"[fit...]")
        t1_fit = time.time()
        clf.fit(X_train, y_train)
        t2_fit = time.time()
        print(f"[fit done; time: {t2_fit - t1_fit} s]")
        print(f"[predict (on train data)...]")
        t1_predict_train = time.time()
        predictions_train = clf.predict(X_train)
        t2_predict_train = time.time()                
        acc_train = np.mean(predictions_train == y_train)
        print(f"[predict (on train data) done; time: {t2_predict_train - t1_predict_train} s, acc: {acc_train}]")        
        print(f"[predict (on test data)...]")
        t1_predict_test = time.time()
        predictions_test = clf.predict(X_test)
        t2_predict_test = time.time()                
        acc_test = np.mean(predictions_test == y_test)
        print(f"[predict (on test data) done; time: {t2_predict_test - t1_predict_test} s, acc: {acc_test}]")        
        print("----------------------------------------------------------------------------------------------------------------------------------------------------------------")
    t2 = time.time()             
    print(f"EXPERIMENT CIFAR-10 DATA DONE. [time: {t2 - t1} s]")

def experimenter_random_data(dtype=np.int8, nmm_magn_orders=NMM_MAGN_ORDERS_DEFAULT, Ts=TS_DEFAULT, Bs=BS_DEFAULT, clf_defs=CLF_DEFS_DEFAULT, seed=0, 
                             plots=True, plots_arg_name=None, plots_values_names=[]):
    print("EXPERIMENTER RANDOM DATA...")
    print(f"[settings -> dtype: {dtype.__name__}, nmm_magn_orders: {nmm_magn_orders}, Ts: {Ts}, Bs: {Bs}, no. of clf_defs: {len(clf_defs)}, seed: {seed}]")
    print(f"[clfs definitions:]")
    for clf_id, (clf_class, clf_consts, _) in enumerate(clf_defs):
        print(f"[def {clf_id}: {clf_class.__name__}({clf_consts})]")    
    cpu_gpu_info = f"[cpu: {cpu_and_system_props()['cpu_name']}, gpu: {gpu_props()['name']}]".upper()
    t1 = time.time()
    np.random.seed(seed)
    max_value = (np.iinfo(dtype).max // 2) if np.issubdtype(dtype, np.integer) else 1.0                
    n_experiments = len(Ts) * len(Bs) * len(nmm_magn_orders)
    experiments_descr = np.empty(n_experiments, dtype=object)    
    results_descr = np.empty((n_experiments, len(clf_defs)), dtype=object)
    clfs_names = np.empty((n_experiments, len(clf_defs)), dtype=object)    
    for experiment_id, (nmmo, T, B) in enumerate(product(nmm_magn_orders, Ts, Bs)):
        print("=" * 196)
        print(f"[experiment: {experiment_id + 1}/{n_experiments}, params: {(nmmo, T, B)}]")              
        n = 10**nmmo[0]
        m_train = 10**nmmo[1]
        m_test = 10**nmmo[2]               
        X_train = (max_value * np.random.rand(m_train, n)).astype(dtype)
        y_train = np.random.randint(0, 2, size=m_train) * 2 - 1
        X_test = (max_value * np.random.rand(m_test, n)).astype(dtype)
        y_test = np.random.randint(0, 2, size=m_test) * 2 - 1        
        experiments_descr[experiment_id] = {"T": T, "B": B, "n": n, "m_train": m_train, "m_test": m_test}
        print(f"[description: {experiments_descr[experiment_id]}]")
        print("=" * 196)
        results_arr = []
        clfs_now = []
        for clf_id, (clf_class, clf_consts, _) in enumerate(clf_defs):
            clf = clf_class(**clf_consts)
            params = clf.get_params()
            if isinstance(clf, FastRealBoostBins):
                params["T"] = T
                params["B"] = B
            if isinstance(clf, AdaBoostClassifier):
                params["n_estimators"] = T
            clf.set_params(**params)
            clfs_now.append(clf)
            clfs_names[experiment_id, clf_id] = clean_name(str(clf))            
        
        for clf_id, clf in enumerate(clfs_now):
            print(f"[clf: {clfs_names[experiment_id, clf_id]}]")
            print(f"[fit...]")
            t1_fit = time.time()
            clf.fit(X_train, y_train)
            t2_fit = time.time()            
            time_fit = t2_fit - t1_fit
            print(f"[fit done; time: {time_fit} s]")
            print(f"[predict train...]")
            t1_predict_train = time.time()
            predictions_train = clf.predict(X_train)
            t2_predict_train = time.time()        
            time_predict_train = t2_predict_train - t1_predict_train
            acc_train = np.mean(predictions_train == y_train)
            print(f"[predict train done; time: {time_predict_train} s, acc: {acc_train}]")
            print(f"[predict test...]")
            t1_predict_test = time.time()
            predictions_test = clf.predict(X_test)
            t2_predict_test = time.time()        
            time_predict_test = t2_predict_test - t1_predict_test
            acc_test = np.mean(predictions_test == y_test)
            print(f"[predict test done; time: {time_predict_test} s, acc: {acc_test}]")
            results_arr.append([time_fit, time_predict_train, time_predict_test, acc_train, acc_test])            
            results_descr[experiment_id, clf_id] = {"time_fit": [time_fit, None], "time_predict_train": [time_predict_train, None], "time_predict_test": [time_predict_test, None],
                                                     "acc_train" : [acc_train, None], "acc_test" : [acc_test, None]}
            print("-" * 196)
        results_arr = np.array(results_arr)
        results_arr[results_arr == 0.0] = EPS
        results_ratios = np.max(results_arr, axis=0) / results_arr  
        print(f"[results summary for experiment {experiment_id + 1}/{n_experiments} ({experiments_descr[experiment_id]}):]")
        for clf_id in range(len(clf_defs)):
            results_descr[experiment_id, clf_id]["time_fit"][1] = results_ratios[clf_id, 0]
            results_descr[experiment_id, clf_id]["time_predict_train"][1] = results_ratios[clf_id, 1]
            results_descr[experiment_id, clf_id]["time_predict_test"][1] = results_ratios[clf_id, 2]
            results_descr[experiment_id, clf_id]["acc_train"][1] = results_ratios[clf_id, 3]
            results_descr[experiment_id, clf_id]["acc_test"][1] = results_ratios[clf_id, 4]
            print(f"[{clf_id}: {clfs_names[experiment_id, clf_id]}]")
            print(f"[{clf_id}: {results_descr[experiment_id, clf_id]}]")                            
    t2 = time.time()
    if plots and plots_arg_name and plots_values_names:
        print("[about to generate wanted plots]")
    print(f"EXPERIMENT RANDOM DATA DONE. [time: {t2 - t1} s]")
    if plots and plots_arg_name and plots_values_names:
        value_name_mapper = {"time_fit": "FIT TIME [s]", "time_predict_train": "PREDICT TIME (TRAIN DATA) [s]", "time_predict_test": "PREDICT TIME (TEST DATA) [s]",
                             "acc_train": "ACC (TRAIN DATA)", "acc_test": "ACC (TEST DATA)"}        
        nonargs = {}
        nonargs_experiment_ids = {}
        for experiment_id in range(n_experiments):
            descr = experiments_descr[experiment_id].copy()
            descr.pop(plots_arg_name)
            key = str(descr)
            if key not in nonargs: 
                nonargs[key] = descr
                nonargs_experiment_ids[key] = []
            nonargs_experiment_ids[key].append(experiment_id)
        for key, vn in product(nonargs.keys(), plots_values_names):
            plt.figure(1, figsize=PLOT_FIGSIZE)
            y_min = np.inf
            y_max = -np.inf
            for clf_id, (clf_class, clf_consts, clf_style) in enumerate(clf_defs): 
                xs = []
                ys = []
                for experiment_id in nonargs_experiment_ids[key]:
                    ed = experiments_descr[experiment_id]
                    rd = results_descr[experiment_id, clf_id] 
                    xs.append(ed[plots_arg_name])
                    ys.append(rd[vn][0])                    
                label = f"{clf_class.__name__}({clf_consts})"                
                plt.plot(xs, ys, label=label, **{**clf_style, **{"marker": "o", "markersize": PLOT_MARKERSIZE}})
                y_min = min(y_min, min(ys))
                y_max = max(y_max, max(ys))                    
            plt.xticks(xs)    
            plt.suptitle(f"{value_name_mapper[vn]} {key.upper()}", fontsize=PLOT_FONTSIZE_SUPTITLE)
            plt.title(f"\n{cpu_gpu_info}", fontsize=PLOT_FONTSIZE_TITLE)
            plt.xlabel(plots_arg_name.upper(), fontsize=PLOT_FONTSIZE_AXES)            
            plt.ylabel(value_name_mapper[vn], fontsize=PLOT_FONTSIZE_AXES)
            y_range = y_max - y_min
            plt.ylim([y_min - 0.1 * y_range, y_max + 0.1 * y_range])
            #plt.yscale("log")            
            plt.legend(loc=PLOT_LEGEND_LOC, prop={"size": PLOT_FONTSIZE_LEGEND}, handlelength=PLOT_LEGEND_HANDLELENGTH)        
            plt.grid(color=PLOT_GRID_COLOR, zorder=0, dashes=PLOT_GRID_DASHES)                     
            plt.show()                                                        

if __name__ == "__main__":
    print("DEMONSTRATION OF \"FAST REAL BOOST WITH BINS\" ALGORITHM IMPLEMENTED VIA NUMBA.JIT AND NUMBA.CUDA.")
    print(f"CPU AND SYSTEM PROPS: {cpu_and_system_props()}")
    print(f"GPU PROPS: {gpu_props()}")    
    print("MAIN (EXPERIMENTER) STARTING...")
    experimenter_random_data(dtype=np.int16, nmm_magn_orders=NMM_MAGN_ORDERS_DEFAULT, Ts=TS_DEFAULT, Bs=BS_DEFAULT, clf_defs=CLF_DEFS_DEFAULT, seed=0, 
                             plots=True, plots_arg_name="T", plots_values_names=["time_fit", "time_predict_test"])    
    print("MAIN (EXPERIMENTER) DONE.")<|MERGE_RESOLUTION|>--- conflicted
+++ resolved
@@ -21,13 +21,8 @@
 FOLDER_DATA_RAW_SPAMBASE = FOLDER_DATA_RAW + "spambase/"
 
 # constants
-<<<<<<< HEAD
-NMM_MAGN_ORDERS_DEFAULT = [(3, 2, 3)]
-TS_DEFAULT = [8, 16, 32, 64, 128, 256, 512, 1024, 2048, 4096]
-=======
-NMM_MAGN_ORDERS_DEFAULT = [(3, 2, 4)]
+NMM_MAGN_ORDERS_DEFAULT = [(3, 3, 3)]
 TS_DEFAULT = [16, 32, 64, 128, 256, 512, 1024, 2048]
->>>>>>> add465e1
 BS_DEFAULT = [8]
 CLF_DEFS_DEFAULT = [
         #(AdaBoostClassifier, {"algorithm": "SAMME.R"}, {"color": "black"}),
