import sys
import numpy as np
from frbb import FastRealBoostBins
from numba import cuda, jit
from numba import void, int8, int16, int32, float32, uint8
from numba.core.errors import NumbaPerformanceWarning
import cv2
from haar import *
import time
import pickle
from joblib import Parallel, delayed
from functools import reduce
import warnings
from sklearn.metrics import roc_curve
from matplotlib import pyplot as plt

__version__ = "1.0.0"
__author__ = "Przemysław Klęsk"
__email__ = "pklesk@zut.edu.pl"

warnings.simplefilter("ignore", category=NumbaPerformanceWarning)
np.set_printoptions(linewidth=512)

# main settings
KIND = "face"
S = 5 # "scales" parameter to generete Haar-like features
P = 5 # "positions" parameter to generete Haar-like features
NPI = 100 # no. of negatives (negative windows) to sample per image from FDDB material
AUG = 0 # data augmentation (0 -> none or 1 -> present)
T = 1024 # size of ensemble in FastRealBoostBins (equivalently, no. of boosting rounds when fitting)
B = 8 # no. of bins
SEED = 0 # randomization seed
DEMO_HAAR_FEATURES = False
REGENERATE_DATA_FROM_FDDB = False
<<<<<<< HEAD
FIT_OR_REFIT_MODEL = False
MEASURE_ACCS_OF_MODEL = False
DEMO_DETECT_IN_VIDEO = True
=======
FIT_OR_REFIT_MODEL = True
MEASURE_ACCS_OF_MODEL = True
DEMO_DETECT_IN_VIDEO = False
>>>>>>> d9e7c917

# cv2 camera settings
CV2_VIDEO_CAPTURE_CAMERA_INDEX = 0
CV2_VIDEO_CAPTURE_IS_IT_MSWINDOWS = False

# detection procedure settings
DETECTION_SCALES = 8
DETECTION_WINDOW_HEIGHT_MIN = 64
DETECTION_WINDOW_WIDTH_MIN = 64
DETECTION_WINDOW_GROWTH = 1.2
DETECTION_WINDOW_JUMP = 0.05
DETECTION_THRESHOLD = 7.5
DETECTION_POSTPROCESS = "avg" # possible values: None, "nms", "avg"

# folders
FOLDER_DATA = "../data/"
FOLDER_CLFS = "../models/"
FOLDER_EXTRAS = "../extras/"
FOLDER_RAW_DATA_FDDB = "../raw_data_fddb/"

def gpu_props():
    gpu = cuda.get_current_device()
    props = {}
    props["name"] = gpu.name.decode("ASCII")
    props["max_threads_per_block"] = gpu.MAX_THREADS_PER_BLOCK
    props["max_block_dim_x"] = gpu.MAX_BLOCK_DIM_X
    props["max_block_dim_y"] = gpu.MAX_BLOCK_DIM_Y
    props["max_block_dim_z"] = gpu.MAX_BLOCK_DIM_Z
    props["max_grid_dim_x"] = gpu.MAX_GRID_DIM_X
    props["max_grid_dim_y"] = gpu.MAX_GRID_DIM_Y
    props["max_grid_dim_z"] = gpu.MAX_GRID_DIM_Z    
    props["max_shared_memory_per_block"] = gpu.MAX_SHARED_MEMORY_PER_BLOCK
    props["async_engine_count"] = gpu.ASYNC_ENGINE_COUNT
    props["can_map_host_memory"] = gpu.CAN_MAP_HOST_MEMORY
    props["multiprocessor_count"] = gpu.MULTIPROCESSOR_COUNT
    props["warp_size"] = gpu.WARP_SIZE
    props["unified_addressing"] = gpu.UNIFIED_ADDRESSING
    props["pci_bus_id"] = gpu.PCI_BUS_ID
    props["pci_device_id"] = gpu.PCI_DEVICE_ID
    props["compute_capability"] = gpu.compute_capability            
    CC_CORES_PER_SM_DICT = {
        (2,0) : 32,
        (2,1) : 48,
        (3,0) : 192,
        (3,5) : 192,
        (3,7) : 192,
        (5,0) : 128,
        (5,2) : 128,
        (6,0) : 64,
        (6,1) : 128,
        (7,0) : 64,
        (7,5) : 64,
        (8,0) : 64,
        (8,6) : 128
        }
    props["cores_per_SM"] = CC_CORES_PER_SM_DICT.get(gpu.compute_capability)
    props["cores_total"] = props["cores_per_SM"] * gpu.MULTIPROCESSOR_COUNT
    return props   

def fddb_read_single_fold(path_root, path_fold_relative, n_negs_per_img, hcoords, n, verbose=False, fold_title="", seed=0, data_augmentation=False):
    np.random.seed(seed)    
    
    # settings for sampling negatives
    w_relative_min = 0.1
    w_relative_max = 0.35
    w_relative_spread = w_relative_max - w_relative_min
    neg_max_iou = 0.5
    
    X_list = []
    y_list = []
    
    lines = []
    f = open(path_root + path_fold_relative, "r")
    while True:
        line = f.readline()
        if line != "":
            lines.append(line)
        else:
            break
    f.close()
    
    n_img = 0
    n_faces = 0
    counter = 0
    li = 0 # line index
    line = lines[li].strip()
    li += 1
    augmentations = [None]
    if data_augmentation: 
        augmentations += ["sharpen", "blur", "random_brightness", "random_channel_shift"]    
    while line != "":
        file_name = path_root + line + ".jpg"
        log_line =  str(counter) + ": [" + file_name + "]"
        if fold_title != "":
            log_line += " [" + fold_title + "]" 
        print(log_line)
        counter += 1
        
        i0_original = cv2.imread(file_name)                    
        line = lines[li]
        li += 1
        n_img_faces = int(line)   
        for aug_index, aug in enumerate(augmentations):
            if verbose:
                print(f"[augmentation: {aug}]")
            i0 = np.copy(i0_original)
            if aug_index > 0:
                li -= n_img_faces
            if aug is not None:
                if aug == "sharpen":
                    kernel = np.array([[0, -1, 0], [-1, 5, -1], [0, -1, 0]])
                    i0 = cv2.filter2D(i0, -1, kernel)
                if aug == "blur":
                    i0 = cv2.blur(i0, ksize=(5, 5))
                if aug == "random_brightness":
                    value = np.random.uniform(0.5, 2.5)
                    hsv = cv2.cvtColor(i0, cv2.COLOR_BGR2HSV)
                    hsv = np.array(hsv, dtype=np.float64)
                    hsv[:, :, [1, 2]] = value * hsv[:, :, [1, 2]]
                    hsv = np.clip(hsv, 0, 255)
                    hsv = np.array(hsv, dtype=np.uint8)
                    i0 = cv2.cvtColor(hsv, cv2.COLOR_HSV2BGR)
                if aug == "random_channel_shift":
                    i0 = i0.astype(np.int16)
                    for chnl in range(3):
                        value = int(np.random.uniform(-64, 64))
                        i0[:, :, chnl] += value
                    i0 = (np.clip(i0, 0, 255)).astype(np.uint8)
            i = cv2.cvtColor(i0, cv2.COLOR_BGR2GRAY)                    
            ii = integral_image_numba_jit(i)
            n_img += 1        
            img_faces_coords = []
            for _ in range(n_img_faces):
                line = lines[li].strip()
                li += 1
                r_major, _, _, center_x, center_y, dummy_one = list(map(float, line.split()))
                h = int(1.5 * r_major)
                w = h                
                j0 = int(center_y - h / 2) 
                k0 = int(center_x - w / 2)
                if aug is not None:
                    growth = np.random.uniform(0.95, 1.05)
                    h = int(np.round(h * growth))
                    w = h
                    j0 += int(np.round(np.random.uniform(-0.05, 0.05) * h))
                    k0 += int(np.round(np.random.uniform(-0.05, 0.05) * w))
                img_face_coords = np.array([j0, k0, j0 + h - 1, k0 + w - 1])
                if j0 < 0 or k0 < 0 or j0 + h - 1 >= i.shape[0] or k0 + w - 1 >= i.shape[1]:
                    if verbose:
                        print(f"[window {img_face_coords} out of bounds -> ignored]")
                    continue
                if (h / ii.shape[0] < 0.075): # min relative size of positive window (smaller may lead to division by zero when white regions in haar features have no area)
                    if verbose:
                        print(f"[window {img_face_coords} too small -> ignored]")
                    continue                            
                n_faces += 1
                img_faces_coords.append(img_face_coords)
                if verbose:
                    p1 = (k0, j0)
                    p2 = (k0 + w - 1, j0 + h - 1)    
                    cv2.rectangle(i0, p1, p2, (0, 0, 255), 1)                        
                shcoords_one_window = (np.array([h, w, h, w]) * hcoords).astype(np.int16)                        
                feats = haar_features_one_window_numba_jit(ii, j0, k0, shcoords_one_window, n, np.arange(n, dtype=np.int32))
                if verbose:
                    print(f"[positive window {img_face_coords} accepted; features: {feats}]")
                    cv2.imshow("FDDB [press ESC to continue]", i0)
                    cv2.waitKey(0)
                X_list.append(feats)
                y_list.append(1)
            for _ in range(n_negs_per_img):            
                while True:
                    h = int((np.random.random() * w_relative_spread + w_relative_min) * i.shape[0])
                    w = h
                    j0 = int(np.random.random() * (i.shape[0] - w + 1))
                    k0 = int(np.random.random() * (i.shape[1] - w + 1))                 
                    patch = np.array([j0, k0, j0 + h - 1, k0 + w - 1])
                    ious = list(map(lambda ifc : iou(patch, ifc), img_faces_coords))
                    max_iou = max(ious) if len(ious) > 0 else 0.0
                    if max_iou < neg_max_iou:
                        shcoords_one_window = (np.array([h, w, h, w]) * hcoords).astype(np.int16)
                        feats = haar_features_one_window_numba_jit(ii, j0, k0, shcoords_one_window, n, np.arange(n, dtype=np.int32))
                        X_list.append(feats)
                        y_list.append(-1)                    
                        if verbose:
                            print(f"[negative window {patch} accepted; features: {feats}]")
                            p1 = (k0, j0)
                            p2 = (k0 + w - 1, j0 + h - 1)            
                            cv2.rectangle(i0, p1, p2, (0, 255, 0), 1)
                        break
                    else:                    
                        if verbose:
                            print(f"[negative window {patch} ignored due to max iou: {max_iou}]")
                            p1 = (k0, j0)
                            p2 = (k0 + w - 1, j0 + w - 1)
                            cv2.rectangle(i0, p1, p2, (255, 255, 0), 1)
            if verbose: 
                cv2.imshow("FDDB [press ESC to continue]", i0)
                cv2.waitKey(0)
        if li == len(lines):
            break
        line = lines[li].strip()
        li += 1
    print(f"IMAGES IN THIS FOLD: {n_img}.")
    print(f"ACCEPTED FACES IN THIS FOLD: {n_faces}.")
    f.close()
    X = np.stack(X_list)
    y = np.stack(y_list)
    return X, y

def fddb_read_single_fold_old(path_root, path_fold_relative, n_negs_per_img, hcoords, n, verbose=False, fold_title="", seed=0):
    np.random.seed(seed)    
    
    # settings for sampling negatives
    w_relative_min = 0.1
    w_relative_max = 0.35
    w_relative_spread = w_relative_max - w_relative_min
    neg_max_iou = 0.5
    
    X_list = []
    y_list = []
    
    f = open(path_root + path_fold_relative, "r")
    line = f.readline().strip()
    n_img = 0
    n_faces = 0
    counter = 0
    while line != "":
        file_name = path_root + line + ".jpg"
        log_line =  str(counter) + ": [" + file_name + "]"
        if fold_title != "":
            log_line += " [" + fold_title + "]" 
        print(log_line)
        counter += 1
        
        i0 = cv2.imread(file_name)
        i = cv2.cvtColor(i0, cv2.COLOR_BGR2GRAY)
        ii = integral_image_numba_jit(i)
        n_img += 1        
        n_img_faces = int(f.readline())        
        img_faces_coords = []
        for _ in range(n_img_faces):
            r_major, _, _, center_x, center_y, dummy_one = list(map(float, f.readline().strip().split()))
            h = int(1.5 * r_major)
            w = h                         
            j0 = int(center_y - h / 2) 
            k0 = int(center_x - w / 2)
            img_face_coords = np.array([j0, k0, j0 + h - 1, k0 + w - 1])
            if j0 < 0 or k0 < 0 or j0 + h - 1 >= i.shape[0] or k0 + w - 1 >= i.shape[1]:
                if verbose:
                    print(f"[window {img_face_coords} out of bounds -> ignored]")
                continue
            if (h / ii.shape[0] < 0.075): # min relative size of positive window (smaller may lead to division by zero when white regions in haar features have no area)
                if verbose:
                    print(f"[window {img_face_coords} too small -> ignored]")
                continue                            
            n_faces += 1
            img_faces_coords.append(img_face_coords)
            if verbose:
                p1 = (k0, j0)
                p2 = (k0 + w - 1, j0 + h - 1)    
                cv2.rectangle(i0, p1, p2, (0, 0, 255), 1)                        
            shcoords_one_window = (np.array([h, w, h, w]) * hcoords).astype(np.int16)                        
            feats = haar_features_one_window_numba_jit(ii, j0, k0, shcoords_one_window, n, np.arange(n, dtype=np.int32))
            if verbose:
                print(f"[positive window {img_face_coords} accepted; features: {feats}]")
                cv2.imshow("FDDB [press ESC to continue]", i0)
                cv2.waitKey(0)
            X_list.append(feats)
            y_list.append(1)
        for _ in range(n_negs_per_img):            
            while True:
                h = int((np.random.random() * w_relative_spread + w_relative_min) * i.shape[0])
                w = h
                j0 = int(np.random.random() * (i.shape[0] - w + 1))
                k0 = int(np.random.random() * (i.shape[1] - w + 1))                 
                patch = np.array([j0, k0, j0 + h - 1, k0 + w - 1])
                ious = list(map(lambda ifc : iou(patch, ifc), img_faces_coords))
                max_iou = max(ious) if len(ious) > 0 else 0.0
                if max_iou < neg_max_iou:
                    shcoords_one_window = (np.array([h, w, h, w]) * hcoords).astype(np.int16)
                    feats = haar_features_one_window_numba_jit(ii, j0, k0, shcoords_one_window, n, np.arange(n, dtype=np.int32))
                    X_list.append(feats)
                    y_list.append(-1)                    
                    if verbose:
                        print(f"[negative window {patch} accepted; features: {feats}]")
                        p1 = (k0, j0)
                        p2 = (k0 + w - 1, j0 + h - 1)            
                        cv2.rectangle(i0, p1, p2, (0, 255, 0), 1)
                    break
                else:                    
                    if verbose:
                        print(f"[negative window {patch} ignored due to max iou: {max_iou}]")
                        p1 = (k0, j0)
                        p2 = (k0 + w - 1, j0 + w - 1)
                        cv2.rectangle(i0, p1, p2, (255, 255, 0), 1)
        if verbose: 
            cv2.imshow("FDDB [press ESC to continue]", i0)
            cv2.waitKey(0)
        line = f.readline().strip()
    print(f"IMAGES IN THIS FOLD: {n_img}.")
    print(f"ACCEPTED FACES IN THIS FOLD: {n_faces}.")
    f.close()
    X = np.stack(X_list)
    y = np.stack(y_list)
    return X, y

def fddb_data(path_fddb_root, hfs_coords, n_negs_per_img, n, seed=0, data_augmentation=False):
    n_negs_per_img = n_negs_per_img
       
    fold_paths_train = [
        "FDDB-folds/FDDB-fold-01-ellipseList.txt",
        "FDDB-folds/FDDB-fold-02-ellipseList.txt",
        "FDDB-folds/FDDB-fold-03-ellipseList.txt",
        "FDDB-folds/FDDB-fold-04-ellipseList.txt",
        "FDDB-folds/FDDB-fold-05-ellipseList.txt",
        "FDDB-folds/FDDB-fold-06-ellipseList.txt",
        "FDDB-folds/FDDB-fold-07-ellipseList.txt",
        "FDDB-folds/FDDB-fold-08-ellipseList.txt",
        "FDDB-folds/FDDB-fold-09-ellipseList.txt"
        ] 
    X_train = None 
    y_train = None
    for index, fold_path in enumerate(fold_paths_train):
        print(f"PROCESSING TRAIN FOLD {index + 1}/{len(fold_paths_train)}...")
        t1 = time.time()
        X, y = fddb_read_single_fold(path_fddb_root, fold_path, n_negs_per_img, hfs_coords, n, verbose=False, fold_title=fold_path, seed=seed, data_augmentation=data_augmentation)
        t2 = time.time()
        print(f"PROCESSING TRAIN FOLD {index + 1}/{len(fold_paths_train)} DONE. [time: {t2 - t1} s]")
        print("---")
        if X_train is None:
            X_train = X
            y_train = y
        else:
            X_train = np.r_[X_train, X]
            y_train = np.r_[y_train, y]    
    fold_paths_test = [
        "FDDB-folds/FDDB-fold-10-ellipseList.txt",
        ]     
    X_test = None
    y_test = None
    for index, fold_path in enumerate(fold_paths_test):
        print(f"PROCESSING TEST FOLD {index + 1}/{len(fold_paths_test)}...")
        t1 = time.time()
        X, y = fddb_read_single_fold(path_fddb_root, fold_path, n_negs_per_img, hfs_coords, n, verbose=False, fold_title=fold_path, seed=seed, data_augmentation=data_augmentation)
        t2 = time.time()
        print(f"PROCESSING TEST FOLD {index + 1}/{len(fold_paths_test)} DONE. [time: {t2 - t1} s]")
        print("---")
        if X_test is None:
            X_test = X
            y_test = y
        else:
            X_test = np.r_[X_test, X]
            y_test = np.r_[y_test, y]   
    print(f"TRAIN DATA SHAPE: {X_train.shape}.")
    print(f"TEST DATA SHAPE: {X_test.shape}.") 
    return X_train, y_train, X_test, y_test

def pickle_all(fname, some_list):
    print(f"PICKLE... [to file: {fname}]")
    t1 = time.time()
    try:
        f = open(fname, "wb+")
        pickle.dump(some_list, f, protocol=pickle.HIGHEST_PROTOCOL)
        f.close()
    except IOError:
        sys.exit("[error occurred when trying to open or pickle the file]")
    t2 = time.time()
    print("PICKLE DONE. [time: " + str(t2 - t1) + " s]")

def unpickle_all(fname):
    print(f"UNPICKLE... [from file: {fname}]")
    t1 = time.time()
    try:    
        f = open(fname, "rb")
        some_list = pickle.load(f)
        f.close()
    except IOError:
        sys.exit("[error occurred when trying to open or read the file]")
    t2 = time.time()
    print("UNPICKLE DONE. [time: " + str(t2 - t1) + " s]")
    return some_list

def measure_accs_of_model(clf, X_train, y_train, X_test, y_test):
    print(f"MEASURE ACCS OF MODEL...")
    t1_accs = time.time()    
    t1 = time.time()
    acc_train = clf.score(X_train, y_train)
    t2 = time.time()
    print(f"[train acc: {acc_train}; data shape: {X_train.shape}, time: {t2 - t1} s]")
    ind_pos = y_train == 1
    X_train_pos = X_train[ind_pos]
    y_train_pos = y_train[ind_pos]    
    t1 = time.time()
    sens_train = clf.score(X_train_pos, y_train_pos)
    t2 = time.time()
    print(f"[train sensitivity: {sens_train}; data shape: {X_train_pos.shape}, time: {t2 - t1} s]")
    ind_neg = y_train == -1
    X_train_neg = X_train[ind_neg]
    y_train_neg = y_train[ind_neg]    
    t1 = time.time()
    far_train = 1.0 - clf.score(X_train_neg, y_train_neg)
    t2 = time.time()
    print(f"[train far: {far_train}; data shape: {X_train_neg.shape}, time: {t2 - t1} s]")
    t1 = time.time()
    acc_test = clf.score(X_test, y_test)
    t2 = time.time()
    print(f"[test acc: {acc_test}; data shape: {X_test.shape}, time: {t2 - t1} s]")
    ind_pos = y_test == 1
    X_test_pos = X_test[ind_pos]
    y_test_pos = y_test[ind_pos]    
    t1 = time.time()
    sens_test = clf.score(X_test_pos, y_test_pos)
    t2 = time.time()
    print(f"[test sensitivity: {sens_test}; data shape: {X_test_pos.shape}, time: {t2 - t1} s]")
    ind_neg = y_test == -1
    X_test_neg = X_test[ind_neg]
    y_test_neg = y_test[ind_neg]    
    t1 = time.time()
    far_test = 1.0 - clf.score(X_test_neg, y_test_neg)
    t2 = time.time()
    print(f"[test far: {far_test}; data shape: {X_test_neg.shape}, time: {t2 - t1} s]")
    t2_accs = time.time()
    print("MEASURE ACCS DONE. [time: " + str(t2_accs - t1_accs) + " s]")


def draw_feature_at(i, j0, k0, shcoords_one_feature):
    i_copy = i.copy()
    j, k, h, w = shcoords_one_feature[0]
    cv2.rectangle(i_copy, (k0 + k, j0 + j), (k0 + k + w - 1, j0 + j + h - 1), (0, 0, 0), cv2.FILLED)
    j, k, h, w = shcoords_one_feature[1]
    cv2.rectangle(i_copy, (k0 + k, j0 + j), (k0 + k + w - 1, j0 + j + h - 1), (255, 255, 255), cv2.FILLED)
    return i_copy

def demo_haar_features(hinds, hcoords, n):
    print(f"DEMO OF HAAR FEATURES... [hcoords.shape: {hcoords.shape}]")
    i = cv2.imread(FOLDER_EXTRAS + "photo_for_features_demo.jpg")
    i_resized = resize_image(i)
    i_gray = cv2.cvtColor(i_resized, cv2.COLOR_BGR2GRAY)
    ii = integral_image_numba_jit(i_gray)
    j0, k0 = 116, 100
    w = h = 221
    cv2.rectangle(i_resized, (k0, j0), (k0 + w - 1, j0 + h - 1), (0, 0, 255), 1)
    title = "DEMO OF FEATURES [press any key to continue or ESC to quit]"    
    cv2.imshow(title, i_resized)
    cv2.waitKey()    
    for ord_ind, (ind, c) in enumerate(zip(hinds, hcoords)):
        hcoords_window = (np.array([h, w, h, w]) * c).astype(np.int16) 
        i_with_feature = draw_feature_at(i_resized, j0, k0, hcoords_window)
        i_temp = cv2.addWeighted(i_resized, 0.5, i_with_feature, 0.5, 0.0)
        print(f"feature index (ordinal): {ord_ind}")
        print(f"feature multi-index: {ind}")
        print(f"feature hcoords (cartesian):\n {c}")
        print(f"feature hcoords in window:\n {hcoords_window}")
        print(f"feature value: {haar_feature_numba_jit(ii, j0, k0, hcoords_window)}")        
        print("----------------------------------------------------------------")
        cv2.imshow(title, i_temp)
        key = cv2.waitKey()
        if key & 0xFF == 27: # esc key
            break
    cv2.destroyAllWindows()
    hcoords_window_subset = (np.array([h, w, h, w]) * hcoords).astype(np.int16) 
    t1 = time.time()
    features = haar_features_one_window_numba_jit(ii, j0, k0, hcoords_window_subset, n, np.arange(n))
    t2 = time.time()
    print(f"[time of extraction of all {n} haar features for this window (in one call): {t2 - t1} s]")
    print(f"[features: {features}]") 
    print(f"DEMO OF HAAR FEATURES DONE.")

def prepare_detection_windows_and_scaled_haar_coords(image_height, image_width, hcoords, features_indexes):
    hcoords_subset = hcoords[features_indexes]
    windows = []
    shcoords_multiple_scales = []
    for s in range(DETECTION_SCALES):
        h = int(round(DETECTION_WINDOW_HEIGHT_MIN * DETECTION_WINDOW_GROWTH**s))
        w = int(round(DETECTION_WINDOW_WIDTH_MIN * DETECTION_WINDOW_GROWTH**s))        
        dj = int(round(h * DETECTION_WINDOW_JUMP))
        dk = int(round(w * DETECTION_WINDOW_JUMP))     
        j_start = ((image_height - h) % dj) // 2
        k_start = ((image_width - w) % dk) // 2
        shcoords_multiple_scales.append((np.array([h, w, h, w]) * hcoords_subset).astype(np.int16))
        for j0 in range(j_start, image_height - h + 1, dj):
            for k0 in range(k_start, image_width - w + 1, dk):
                windows.append(np.array([s, j0, k0, h, w], dtype=np.int16))
    windows = np.array(windows) 
    shcoords_multiple_scales = np.array(shcoords_multiple_scales) 
    return windows, shcoords_multiple_scales

def detect_simple(i, clf, hcoords, n, features_indexes, threshold=0.0, windows=None, shcoords_multiple_scales=None, verbose=False):
    if verbose:
        print("[detect_simple...]")
    t1 = time.time()
    t1_preprocess = time.time()
    i_resized = resize_image(i)
    i_gray = cv2.cvtColor(i_resized, cv2.COLOR_BGR2GRAY)
    i_h, i_w = i_gray.shape
    t2_preprocess = time.time()
    if verbose:
        print(f"[detect_simple: preprocessing done; time: {t2_preprocess - t1_preprocess} s; i_gray.shape: {i_gray.shape}]")
    t1_ii = time.time()
    ii = integral_image_numba_jit(i_gray)
    t2_ii = time.time()
    if verbose:
        print(f"[detect_simple: integral_image_numba_jit done; time: {t2_ii - t1_ii} s]")
    if windows is None:
        t1_prep = time.time()
        windows, shcoords_multiple_scales = prepare_detection_windows_and_scaled_haar_coords(i_h, i_w, hcoords, features_indexes)
        t2_prep = time.time()    
        if verbose:
            print(f"[detect_simple: prepare_detection_windows_and_scaled_haar_coords done; time: {t2_prep - t1_prep} s; windows to check: {windows.shape[0]}]")
    t1_haar_multiple = time.time()    
    X = haar_features_multiple_windows_numba_jit(ii, windows, shcoords_multiple_scales, n, features_indexes)
    t2_haar_multiple = time.time()
    if verbose:
        print(f"[detect_simple: haar_features_multiple_windows done; time: {t2_haar_multiple - t1_haar_multiple} s]")
    t1_df = time.time()    
    responses = clf.decision_function(X)
    t2_df = time.time()
    if verbose:
        print(f"[detect_simple: clf.decision_function done; time: {t2_df - t1_df} s]")
    t1_detections = time.time()                
    detected = responses > threshold
    detections = windows[detected, 1:] # skipping scale index
    responses = responses[detected] 
    t2_detections = time.time()
    if verbose:
        print(f"[detect_simple: finding detections (thresholding and indexing) done; time: {t2_detections - t1_detections} s]")        
    t2 = time.time()
    if verbose:
        print(f"[detect_simple done; time: {t2 - t1} s]")                    
    return detections, responses

def detect_parallel(i, clf, hcoords, n, features_indexes, threshold=0.0, windows=None, shcoords_multiple_scales=None, n_jobs=4, verbose=False):
    if verbose:
        print("[detect_parallel...]")
    t1 = time.time()
    t1_preprocess = time.time()
    i_resized = resize_image(i)
    i_gray = cv2.cvtColor(i_resized, cv2.COLOR_BGR2GRAY)
    i_h, i_w = i_gray.shape
    t2_preprocess = time.time()
    if verbose:
        print(f"[detect_parallel: preprocessing done; time: {t2_preprocess - t1_preprocess} s; i_gray.shape: {i_gray.shape}]")
    t1_ii = time.time()
    ii = integral_image_numba_jit(i_gray)
    t2_ii = time.time()
    if verbose:
        print(f"[detect_parallel: integral_image_numba_jit done; time: {t2_ii - t1_ii} s]")
    if windows is None:
        t1_prep = time.time()
        windows, shcoords_multiple_scales = prepare_detection_windows_and_scaled_haar_coords(i_h, i_w, hcoords, features_indexes)
        t2_prep = time.time()    
        if verbose:
            print(f"[detect_parallel: prepare_detection_windows_and_scaled_haar_coords done; time: {t2_prep - t1_prep} s; windows to check: {windows.shape[0]}]")
    
    t1_parallel = time.time()
    m = windows.shape[0]
    n_calls = n_jobs * 1
    job_size = m // n_calls
    job_ranges = job_size * np.ones(n_calls, dtype=np.int32)        
    job_ranges[:m % n_calls] += 1
    job_ranges = np.r_[0, np.cumsum(job_ranges)]                  
    with Parallel(n_jobs=n_jobs, verbose=0) as parallel:      
        def worker(job_index):
            job_slice = slice(job_ranges[job_index], job_ranges[job_index + 1])
            job_windows = windows[job_slice]
            X = haar_features_multiple_windows_numba_jit_tf(ii, job_windows, shcoords_multiple_scales, n, features_indexes)
            job_responses = clf.decision_function(X)         
            return job_responses 
        workers_results = parallel((delayed(worker)(job_index) for job_index in range(n_calls)))
        responses =  reduce(lambda a, b: np.r_[a, b], [jr for jr in workers_results])
        detected = responses > threshold
        detections = windows[detected, 1:] # skipping scale index
        responses = responses[detected] 
    t2_parallel = time.time()
    if verbose:
        print(f"[detect_parallel: all parallel jobs done (haar_features_multiple_windows_numba_jit_tf, clf.decision_function, finding detections (thresholding and indexing); time {t2_parallel - t1_parallel} s]")    
    t2 = time.time()
    if verbose:
        print(f"[detect_parallel done; time: {t2 - t1} s]")                    
    return detections, responses

def detect_cuda(i, clf, hcoords, features_indexes, threshold=0.0, windows=None, shcoords_multiple_scales=None, 
                dev_windows=None, dev_shcoords_multiple_scales=None, dev_X_selected=None, dev_mins_selected=None, dev_maxes_selected=None, dev_logits=None, dev_responses=None, 
                verbose=False):
    if verbose:
        print("[detect_cuda...]")
    t1 = time.time()
    t1_preprocess = time.time()
    i_resized = resize_image(i)
    i_gray = cv2.cvtColor(i_resized, cv2.COLOR_BGR2GRAY)
    i_h, i_w = i_gray.shape
    t2_preprocess = time.time()
    if verbose:
        print(f"[detect_cuda: preprocessing done; time: {t2_preprocess - t1_preprocess} s; i_gray.shape: {i_gray.shape}]")
    t1_ii = time.time()
    ii = integral_image_numba_jit(i_gray)
    t2_ii = time.time()
    if verbose:
        print(f"[detect_cuda: integral_image_numba_jit done; time: {t2_ii - t1_ii} s]")
    if windows is None:
        t1_prep = time.time()
        windows, shcoords_multiple_scales = prepare_detection_windows_and_scaled_haar_coords(i_h, i_w, hcoords, features_indexes)
        dev_windows = cuda.to_device(windows)
        dev_shcoords_multiple_scales = cuda.to_device(shcoords_multiple_scales)        
        t2_prep = time.time()    
        if verbose:
            print(f"[detect_cuda: prepare_detection_windows_and_scaled_haar_coords done; time: {t2_prep - t1_prep} s; windows to check: {windows.shape[0]}]")
    t1_dev_arrays = time.time()
    if dev_X_selected is None:
        dev_X_selected = cuda.device_array((m, T), dtype=np.int16)
    if dev_mins_selected is None:
        dev_mins_selected = cuda.to_device(clf.mins_selected_)
    if dev_maxes_selected is None:        
        dev_maxes_selected = cuda.to_device(clf.maxes_selected_)
    if dev_logits is None:
        dev_logits = cuda.to_device(clf.logits_)                
    if dev_responses is None:
        dev_responses = cuda.device_array(m, dtype=np.float32)
    t2_dev_arrays = time.time()
    if verbose:
        print(f"[detect_cuda: checking presence of device arrays (and creating them if need be) done; time: {t2_dev_arrays - t1_dev_arrays} s]")    
    t1_haar_multiple = time.time()
    tpb = cuda.get_current_device().MAX_THREADS_PER_BLOCK // 2
    bpg = windows.shape[0]
    dev_ii = cuda.to_device(ii)
    haar_features_multiple_windows_numba_cuda[bpg, tpb](dev_ii, dev_windows, dev_shcoords_multiple_scales, dev_X_selected)
    cuda.synchronize()
    t2_haar_multiple = time.time()
    if verbose:
        print(f"[detect_cuda: haar_features_multiple_windows_numba_cuda done; time: {t2_haar_multiple - t1_haar_multiple} s]")
    t1_df = time.time()    
    FastRealBoostBins.decision_function_numba_cuda_job[bpg, tpb](dev_X_selected, dev_mins_selected, dev_maxes_selected, dev_logits, dev_responses)
    responses = dev_responses.copy_to_host()
    cuda.synchronize()
    t2_df = time.time()
    if verbose:
        print(f"[detect_cuda: FastRealBoostBins.decision_function_numba_cuda_job done; time: {t2_df - t1_df} s]")
    t1_detections = time.time()                
    detected = responses > threshold
    detections = windows[detected, 1:] # skipping scale index
    responses = responses[detected] 
    t2_detections = time.time()
    if verbose:
        print(f"[detect_cuda: finding detections (thresholding and indexing) done; time: {t2_detections - t1_detections} s]")        
    t2 = time.time()
    if verbose:
        print(f"[detect_cuda done; time: {t2 - t1} s]")                    
    return detections, responses

def postprocess_nms(detections, responses, threshold=0.5):
    d = detections
    r = responses
    d_final = []
    r_final = []
    indexes = np.ones(len(detections), dtype=bool)
    arg_sort = np.argsort(-r, kind="stable")
    d = d[arg_sort]
    r = r[arg_sort]
    for i in range(len(detections) - 1):
        if indexes[i] == False:
            continue
        indexes[i] = False
        d_final.append(d[i])
        r_final.append(r[i])
        for j in range(i + 1, len(detections)):
            if indexes[j] == False:
                continue            
            if iou2(d[i], d[j]) >= threshold:
                indexes[j] = False
    return d_final, r_final

def postprocess_avg(detections, responses, threshold=0.5):
    d = detections
    r = responses
    d_final = []
    r_final = []
    indexes = np.ones(len(detections), dtype=bool)
    arg_sort = np.argsort(-r, kind="stable")
    d = d[arg_sort]
    r = r[arg_sort]
    for i in range(len(detections) - 1):
        if indexes[i] == False:
            continue
        indexes[i] = False
        d_avg = []
        r_avg = []
        d_avg.append(d[i])
        r_avg.append(r[i])
        for j in range(i + 1, len(detections)):
            if indexes[j] == False:
                continue            
            if iou2(d[i], d[j]) >= threshold:
                indexes[j] = False
                d_avg.append(d[j])
                r_avg.append(r[j])
        d_avg = (np.round(np.mean(np.array(d_avg), axis=0))).astype(np.int16)
        r_avg = np.mean(r_avg)
        d_final.append(d_avg)
        r_final.append(r_avg)
    return d_final, r_final

def demo_detect_in_video(clf, hcoords, threshold, computations="simple", postprocess="avg", n_jobs=4, verbose_loop=True, verbose_detect=False):
    print("DEMO OF DETECT IN VIDEO...")
    features_indexes = clf.features_indexes_
    video = cv2.VideoCapture(CV2_VIDEO_CAPTURE_CAMERA_INDEX + (cv2.CAP_DSHOW if CV2_VIDEO_CAPTURE_IS_IT_MSWINDOWS else 0))
    video.set(cv2.CAP_PROP_FRAME_WIDTH, 640)
    video.set(cv2.CAP_PROP_FRAME_HEIGHT, 480)
    video.set(cv2.CAP_PROP_FPS, 30)    
    _, frame = video.read()
    frame_h, frame_w, _ = frame.shape    
    resized_width = int(np.round(frame.shape[1] / frame.shape[0] * HEIGHT))
    windows, shcoords_multiple_scales = prepare_detection_windows_and_scaled_haar_coords(HEIGHT, resized_width, hcoords, features_indexes)
    print(f"[frame shape: {frame.shape}]")
    print(f"[windows to check per frame: {windows.shape[0]}]")
    print(f"[about to start a camera...]")
    h_scale = frame_h / HEIGHT
    w_scale = frame_w / resized_width 
    n_frames = 0
    ma_decay = 0.9
    fps_disp_ma = 0.0    
    fps_disp = 0.0
    fps_comps_ma = 0.0    
    fps_comps = 0.0
    draw_thickness = 1 if postprocess == None else 2
    # device side arrays in case of cuda method
    dev_windows = None 
    dev_shcoords_multiple_scales = None    
    dev_X_selected = None     
    dev_mins_selected = None
    dev_maxes_selected = None
    dev_logits = None
    dev_responses = None
    if computations == "cuda":
        m, T = windows.shape[0], features_indexes.size
        dev_windows = cuda.to_device(windows)
        dev_shcoords_multiple_scales = cuda.to_device(shcoords_multiple_scales)        
        dev_X_selected = cuda.device_array((m, T), dtype=np.int16)
        dev_mins_selected = cuda.to_device(clf.mins_selected_)
        dev_maxes_selected = cuda.to_device(clf.maxes_selected_)
        dev_logits = cuda.to_device(clf.logits_)
        dev_responses = cuda.device_array(m, dtype=np.float32)
    tpf_prev = 0.0
    time_comps = 0.0
    t1_loop = time.time()
    while(True):
        t1 = time.time()
        if verbose_loop:
            print(f"----------------------------------------------------------------")
            print(f"[frame: {n_frames}]")        
        t1_read = time.time()
        _, frame = video.read()
        t2_read = time.time()
        t1_flip = time.time()
        frame = cv2.flip(frame, 1)
        t2_flip = time.time()        
        t1_comps = time.time()
        if computations == "simple":
            detections, responses = detect_simple(frame, clf, hcoords, n, features_indexes, threshold, windows, shcoords_multiple_scales, verbose=verbose_detect)
        elif computations == "parallel":
            detections, responses = detect_parallel(frame, clf, hcoords, n, features_indexes, threshold, windows, shcoords_multiple_scales, n_jobs=n_jobs, verbose=verbose_detect)        
        elif computations == "cuda":
            detections, responses = detect_cuda(frame, clf, hcoords, features_indexes, threshold, windows, shcoords_multiple_scales, 
                                                dev_windows, dev_shcoords_multiple_scales, dev_X_selected, dev_mins_selected, dev_maxes_selected, dev_logits, dev_responses, 
                                                verbose=verbose_detect)                        
        t2_comps = time.time()
        t1_post = time.time()
        if postprocess is not None:
            if postprocess == "nms":
                detections, responses = postprocess_nms(detections, responses, 0.25)
            if postprocess == "avg":
                detections, responses = postprocess_avg(detections, responses, 0.25)
        t2_post = time.time()
        t1_other = time.time() 
        for index, (j0, k0, h, w) in enumerate(detections):
            js = int(np.round(j0 * h_scale))
            ks = int(np.round(k0 * w_scale))
            hs = int(np.round(h * h_scale))
            ws = int(np.round(w * w_scale))
            cv2.rectangle(frame, (ks, js), (ks + ws - 1, js + hs - 1), (0, 0, 255), draw_thickness)
            if postprocess:
                cv2.putText(frame, f"{responses[index]:.1f}", (k0, j0 + ws - 2), cv2.FONT_HERSHEY_PLAIN, 1.0, (0, 0, 255), draw_thickness)
        if n_frames > 0:
            fps_disp_ma = ma_decay * fps_disp_ma + (1.0 - ma_decay) * 1.0 / tpf_prev
            fps_disp = fps_disp_ma / (1.0 - ma_decay**(n_frames + 1))
        fps_comps_ma = ma_decay * fps_comps_ma + (1.0 - ma_decay) * 1.0 / (t2_comps - t1_comps)
        fps_comps = fps_comps_ma / (1.0 - ma_decay**(n_frames + 1))
        time_comps += t2_comps - t1_comps
        cv2.putText(frame, f"FRAME: {n_frames}", (0, 0 + 12), cv2.FONT_HERSHEY_PLAIN, 1.0, (255, 255, 255), 1)
        cv2.putText(frame, f"WINDOWS TO CHECK PER FRAME: {windows.shape[0]}", (0, frame_h - 1 - 32), cv2.FONT_HERSHEY_PLAIN, 1.0, (255, 255, 255), 1)        
        cv2.putText(frame, f"FPS (COMPUTATIONS): {fps_comps:.2f}", (0, frame_h - 1 - 16), cv2.FONT_HERSHEY_PLAIN, 1.0, (255, 255, 255), 1)
        cv2.putText(frame, f"FPS (DISPLAY): {fps_disp:.2f}", (0, frame_h - 1), cv2.FONT_HERSHEY_PLAIN, 1.0, (255, 255, 255), 1)        
        cv2.imshow(f"DEMO: REAL-BOOST + BINS ON HAAR-LIKE FEATURES [press ESC to quit]", frame)        
        if cv2.waitKey(1) & 0xFF == 27: # esc key
            break       
        t2_other = time.time()        
        n_frames += 1
        if verbose_loop:
            print(f"[read time: {t2_read - t1_read} s]")
            print(f"[flip time: {t2_flip - t1_flip} s]")
            print(f"[computations time: {t2_comps - t1_comps} s]")
            print(f"[postprocess time: {t2_post - t1_post} s]")
            print(f"[other time: {t2_other - t1_other} s]")
            print(f"[windows to check per frame: {windows.shape[0]}]")
            print(f"[fps (computations): {fps_comps}]")
            print(f"[fps (display): {fps_disp:.2f}]")
            print(f"[detections in this frame: {len(detections)}]")           
        t2 = time.time()
        tpf_prev = t2 - t1        
    t2_loop = time.time()
    cv2.destroyAllWindows()
    video.release()    
    avg_fps_comps = n_frames / time_comps
    avg_fps_disp = n_frames / (t2_loop - t1_loop)
    print(f"DEMO OF DETECT IN VIDEO DONE. [avg fps (computations): {avg_fps_comps:.2f}, avg fps (display): {avg_fps_disp:.2f}]")
        
# ----------------------------------------------------------------------------------------------------------------------------------------------------------------
# MAIN
# ----------------------------------------------------------------------------------------------------------------------------------------------------------------
if __name__ == "__main__":        
    print("DEMONSTRATION OF \"FAST REAL-BOOST WITH BINS\" ALGORITHM IMPLEMENTED VIA NUMBA.JIT AND NUMBA.CUDA.")

    n = HAAR_TEMPLATES.shape[0] * S**2 * (2 * P - 1)**2    
    hinds = haar_indexes(S, P)
    hcoords = haar_coords(S, P, hinds)
    
    data_suffix = f"{KIND}_n_{n}_S_{S}_P_{P}_NPI_{NPI}_AUG_{AUG}_SEED_{SEED}" 
    DATA_NAME = f"data_{data_suffix}.bin"
    CLF_NAME = f"clf_frbb_{data_suffix}_T_{T}_B_{B}.bin"    
    print(f"DATA_NAME: {DATA_NAME}")
    print(f"CLF_NAME: {CLF_NAME}")
    print(f"GPU_PROPS: {gpu_props()}")
    
    if DEMO_HAAR_FEATURES:
        demo_haar_features(hinds, hcoords, n)      
    
    if REGENERATE_DATA_FROM_FDDB:
        X_train, y_train, X_test, y_test = fddb_data(FOLDER_RAW_DATA_FDDB, hcoords, NPI, n, SEED, data_augmentation=(AUG == 1))
        pickle_all(FOLDER_DATA + DATA_NAME, [X_train, y_train, X_test, y_test])    

    if FIT_OR_REFIT_MODEL or MEASURE_ACCS_OF_MODEL:
        [X_train, y_train, X_test, y_test] = unpickle_all(FOLDER_DATA + DATA_NAME)
        print(f"[X_train.shape: {X_train.shape} (positives: {np.sum(y_train == 1)}), X_test.shape: {X_test.shape} (positives: {np.sum(y_test == 1)})]")
    
    if FIT_OR_REFIT_MODEL: 
        clf = FastRealBoostBins(T=T, B=B, fit_mode="numba_cuda", decision_function_mode="numba_cuda", verbose=True, debug_verbose=False)
        clf.fit(X_train, y_train)
        pickle_all(FOLDER_CLFS + CLF_NAME, [clf])
        
    clf = None
    if MEASURE_ACCS_OF_MODEL or DEMO_DETECT_IN_VIDEO:
        [clf] = unpickle_all(FOLDER_CLFS + CLF_NAME)
        
    if MEASURE_ACCS_OF_MODEL:
        measure_accs_of_model(clf, X_train, y_train, X_test, y_test)
    
    if DEMO_DETECT_IN_VIDEO:
        demo_detect_in_video(clf, hcoords, threshold=DETECTION_THRESHOLD, computations="cuda", postprocess=DETECTION_POSTPROCESS, n_jobs=8, verbose_loop=True, verbose_detect=True)

    print("ALL DONE.")
    
if __name__ == "__rocs__":        
    print("ROCS...")
    
    clfs_settings = [{"S": 5, "P": 5, "NPI": 50, "AUG": 0, "SEED": 0, "T": 512, "B": 8},
                     {"S": 5, "P": 5, "NPI": 10, "AUG": 1, "SEED": 0, "T": 512, "B": 8},
                     ]
    
    for s in clfs_settings:
        S = s["S"]
        P = s["P"]
        NPI = s["NPI"]
        AUG = s["AUG"]
        SEED = s["SEED"]
        T = s["T"]
        B = s["B"] 
        n = HAAR_TEMPLATES.shape[0] * S**2 * (2 * P - 1)**2    
        hinds = haar_indexes(S, P)
        hcoords = haar_coords(S, P, hinds)
        
        data_suffix = f"{KIND}_n_{n}_S_{S}_P_{P}_NPI_{NPI}_AUG_{AUG}_SEED_{SEED}" 
        DATA_NAME = f"data_{data_suffix}.bin"
        DATA_NAME = "data_face_n_18225_S_5_P_5_NPI_50_AUG_0_SEED_0.bin"
        #DATA_NAME = "data_face_n_18225_S_5_P_5_NPI_10_AUG_1_SEED_0.bin"        
        CLF_NAME = f"clf_frbb_{data_suffix}_T_{T}_B_{B}.bin"    
        print("---")
        print(f"DATA_NAME: {DATA_NAME}")
        print(f"CLF_NAME: {CLF_NAME}")            
        [X_train, y_train, X_test, y_test] = unpickle_all(FOLDER_DATA + DATA_NAME)        
        [clf] = unpickle_all(FOLDER_CLFS + CLF_NAME)                
        responses_test = clf.decision_function(X_test)
        roc = roc_curve(y_test, responses_test)
        fars, sens, thrs = roc
        roc_arr = np.array([fars, sens, thrs]).T        
        plt.plot(fars, sens, label=CLF_NAME)
        print(f"X_train.shape: {X_train.shape}, X_test.shape: {X_test.shape}")        
        with np.printoptions(threshold=np.inf):
            print(roc_arr)        
    plt.xscale("log")
    plt.xlabel("FAR")
    plt.ylabel("SENSITIVITY")
    plt.legend(loc="lower right", fontsize=8)
    plt.show()<|MERGE_RESOLUTION|>--- conflicted
+++ resolved
@@ -32,15 +32,9 @@
 SEED = 0 # randomization seed
 DEMO_HAAR_FEATURES = False
 REGENERATE_DATA_FROM_FDDB = False
-<<<<<<< HEAD
 FIT_OR_REFIT_MODEL = False
 MEASURE_ACCS_OF_MODEL = False
 DEMO_DETECT_IN_VIDEO = True
-=======
-FIT_OR_REFIT_MODEL = True
-MEASURE_ACCS_OF_MODEL = True
-DEMO_DETECT_IN_VIDEO = False
->>>>>>> d9e7c917
 
 # cv2 camera settings
 CV2_VIDEO_CAPTURE_CAMERA_INDEX = 0
