import sys
import numpy as np
from frbb import FastRealBoostBins
from numba import cuda
import cv2
import haar
import datagenerator
import time
import pickle
from joblib import Parallel, delayed
from functools import reduce
from sklearn.metrics import roc_curve
from matplotlib import pyplot as plt

__version__ = "0.8.0"
__author__ = "Przemysław Klęsk"
__email__ = "pklesk@zut.edu.pl"


# main settings
KIND = "face"
S = 5 # parameter "scales" to generete Haar-like features
P = 5 # parameter "positions" to generete Haar-like features
NPI = 200 # "negatives per image" - no. of negatives (negative windows) to sample per image (image real or generated synthetically) 
T = 1024 # size of ensemble in FastRealBoostBins (equivalently, no. of boosting rounds when fitting)
B = 8 # no. of bins
SEED = 0 # randomization seed
DEMO_HAAR_FEATURES_ALL = False
DEMO_HAAR_FEATURES_SELECTED = False
REGENERATE_DATA = False
FIT_OR_REFIT_MODEL = False
MEASURE_ACCS_OF_MODEL = False
DEMO_DETECT_IN_VIDEO = True

# cv2 camera settings
CV2_VIDEO_CAPTURE_CAMERA_INDEX = 0
CV2_VIDEO_CAPTURE_IS_IT_MSWINDOWS = True

# detection procedure settings
DETECTION_SCALES = 10
DETECTION_WINDOW_HEIGHT_MIN = 96
DETECTION_WINDOW_WIDTH_MIN = 96
DETECTION_WINDOW_GROWTH = 1.2
DETECTION_WINDOW_JUMP = 0.05
<<<<<<< HEAD
DETECTION_THRESHOLD = 8.2
=======
DETECTION_THRESHOLD = 7.0 
>>>>>>> 0e99f2c4
DETECTION_POSTPROCESS = "avg" # possible values: None, "nms", "avg"

# folders
FOLDER_DATA = "../data/"
FOLDER_CLFS = "../models/"
FOLDER_EXTRAS = "../extras/"

def gpu_props():
    gpu = cuda.get_current_device()
    props = {}
    props["name"] = gpu.name.decode("ASCII")
    props["max_threads_per_block"] = gpu.MAX_THREADS_PER_BLOCK
    props["max_block_dim_x"] = gpu.MAX_BLOCK_DIM_X
    props["max_block_dim_y"] = gpu.MAX_BLOCK_DIM_Y
    props["max_block_dim_z"] = gpu.MAX_BLOCK_DIM_Z
    props["max_grid_dim_x"] = gpu.MAX_GRID_DIM_X
    props["max_grid_dim_y"] = gpu.MAX_GRID_DIM_Y
    props["max_grid_dim_z"] = gpu.MAX_GRID_DIM_Z    
    props["max_shared_memory_per_block"] = gpu.MAX_SHARED_MEMORY_PER_BLOCK
    props["async_engine_count"] = gpu.ASYNC_ENGINE_COUNT
    props["can_map_host_memory"] = gpu.CAN_MAP_HOST_MEMORY
    props["multiprocessor_count"] = gpu.MULTIPROCESSOR_COUNT
    props["warp_size"] = gpu.WARP_SIZE
    props["unified_addressing"] = gpu.UNIFIED_ADDRESSING
    props["pci_bus_id"] = gpu.PCI_BUS_ID
    props["pci_device_id"] = gpu.PCI_DEVICE_ID
    props["compute_capability"] = gpu.compute_capability            
    CC_CORES_PER_SM_DICT = {
        (2,0) : 32,
        (2,1) : 48,
        (3,0) : 192,
        (3,5) : 192,
        (3,7) : 192,
        (5,0) : 128,
        (5,2) : 128,
        (6,0) : 64,
        (6,1) : 128,
        (7,0) : 64,
        (7,5) : 64,
        (8,0) : 64,
        (8,6) : 128
        }
    props["cores_per_SM"] = CC_CORES_PER_SM_DICT.get(gpu.compute_capability)
    props["cores_total"] = props["cores_per_SM"] * gpu.MULTIPROCESSOR_COUNT
    return props   
                            
def pickle_objects(fname, some_list):
    print(f"PICKLE OBJECTS... [to file: {fname}]")
    t1 = time.time()
    try:
        f = open(fname, "wb+")
        pickle.dump(some_list, f, protocol=pickle.HIGHEST_PROTOCOL)
        f.close()
    except IOError:
        sys.exit("[error occurred when trying to open or pickle the file]")
    t2 = time.time()
    print(f"PICKLE OBJECTS DONE. [time: {t2 - t1} s]")

def unpickle_objects(fname):
    print(f"UNPICKLE OBJECTS... [from file: {fname}]")
    t1 = time.time()
    try:    
        f = open(fname, "rb")
        some_list = pickle.load(f)
        f.close()
    except IOError:
        sys.exit("[error occurred when trying to open or read the file]")
    t2 = time.time()
    print(f"UNPICKLE OBJECTS DONE. [time: {t2 - t1} s]")
    return some_list

def measure_accs_of_model(clf, X_train, y_train, X_test, y_test):
    print(f"MEASURE ACCS OF MODEL...")
    t1_accs = time.time()    
    t1 = time.time()
    acc_train = clf.score(X_train, y_train)
    t2 = time.time()
    print(f"[train acc: {acc_train}; data shape: {X_train.shape}, time: {t2 - t1} s]")
    ind_pos = y_train == 1
    X_train_pos = X_train[ind_pos]
    y_train_pos = y_train[ind_pos]    
    t1 = time.time()
    sens_train = clf.score(X_train_pos, y_train_pos)
    t2 = time.time()
    print(f"[train sensitivity: {sens_train}; data shape: {X_train_pos.shape}, time: {t2 - t1} s]")
    ind_neg = y_train == -1
    X_train_neg = X_train[ind_neg]
    y_train_neg = y_train[ind_neg]    
    t1 = time.time()
    far_train = 1.0 - clf.score(X_train_neg, y_train_neg)
    t2 = time.time()
    print(f"[train far: {far_train}; data shape: {X_train_neg.shape}, time: {t2 - t1} s]")
    t1 = time.time()
    acc_test = clf.score(X_test, y_test)
    t2 = time.time()
    print(f"[test acc: {acc_test}; data shape: {X_test.shape}, time: {t2 - t1} s]")
    ind_pos = y_test == 1
    X_test_pos = X_test[ind_pos]
    y_test_pos = y_test[ind_pos]    
    t1 = time.time()
    sens_test = clf.score(X_test_pos, y_test_pos)
    t2 = time.time()
    print(f"[test sensitivity: {sens_test}; data shape: {X_test_pos.shape}, time: {t2 - t1} s]")
    ind_neg = y_test == -1
    X_test_neg = X_test[ind_neg]
    y_test_neg = y_test[ind_neg]    
    t1 = time.time()
    far_test = 1.0 - clf.score(X_test_neg, y_test_neg)
    t2 = time.time()
    print(f"[test far: {far_test}; data shape: {X_test_neg.shape}, time: {t2 - t1} s]")
    t2_accs = time.time()
    print("MEASURE ACCS DONE. [time: " + str(t2_accs - t1_accs) + " s]")
    
def best_threshold_via_prec(roc, y_test):
    py = np.zeros(2)
    py[0] = np.mean(y_test == -1)
    py[1] = np.mean(y_test == 1)
    fprs, tprs, dts = roc
    sub = fprs > 0.0
    fprs_sub = fprs[sub]
    tprs_sub = tprs[sub]
    dts_sub = dts[sub]
    tp = tprs_sub * py[1]
    fp = fprs_sub * py[0]
    precs = tp / (tp + fp)
    best_index = np.argmax(precs)
    best_thr = dts_sub[best_index]
    best_prec = precs[best_index]    
    if best_index > 0:
        best_thr = 0.5 * (best_thr + dts_sub[best_index - 1]) 
        best_prec = 0.5 * (best_prec + precs[best_index - 1])
    print(f"[best_threshold_via_prec -> best_thr: {best_thr}, best_prec: {best_prec}; py: {py}, fprs_sub[best_index]: {fprs_sub[best_index]}, tprs_sub[best_index]: {tprs_sub[best_index]}]")
    return best_thr, best_prec

def draw_feature_at(i, j0, k0, shcoords_one_feature):
    i_copy = i.copy()
    j, k, h, w = shcoords_one_feature[0]
    cv2.rectangle(i_copy, (k0 + k, j0 + j), (k0 + k + w - 1, j0 + j + h - 1), (0, 0, 0), cv2.FILLED)
    j, k, h, w = shcoords_one_feature[1]
    cv2.rectangle(i_copy, (k0 + k, j0 + j), (k0 + k + w - 1, j0 + j + h - 1), (255, 255, 255), cv2.FILLED)
    return i_copy

def demo_haar_features(hinds, hcoords, n):
    print(f"DEMO OF HAAR FEATURES... [hcoords.shape: {hcoords.shape}]")
    i = cv2.imread(FOLDER_EXTRAS + "photo_for_face_features_demo.jpg")
    j0, k0 = 116, 100
    w = h = 221
    # i = cv2.imread(FOLDER_EXTRAS + "photo_for_hand_features_demo.jpg")
    # j0, k0 = 86, 52
    # w = h = 221
    i_resized = haar.resize_image(i)
    i_gray = cv2.cvtColor(i_resized, cv2.COLOR_BGR2GRAY)
    ii = haar.integral_image_numba_jit(i_gray)
    cv2.rectangle(i_resized, (k0, j0), (k0 + w - 1, j0 + h - 1), (0, 0, 255), 1)
    title = "DEMO OF FEATURES [press ESC to quit or any other key to continue]"    
    cv2.imshow(title, i_resized)
    cv2.waitKey()    
    for ord_ind, (ind, c) in enumerate(zip(hinds, hcoords)):
        hcoords_window = (np.array([h, w, h, w]) * c).astype(np.int16) 
        i_with_feature = draw_feature_at(i_resized, j0, k0, hcoords_window)
        i_temp = cv2.addWeighted(i_resized, 0.5, i_with_feature, 0.5, 0.0)
        print(f"feature index (ordinal): {ord_ind}")
        print(f"feature multi-index: {ind}")
        print(f"feature hcoords (cartesian):\n {c}")
        print(f"feature hcoords in window:\n {hcoords_window}")
        print(f"feature value: {haar_feature_numba_jit(ii, j0, k0, hcoords_window)}")        
        print("----------------------------------------------------------------")
        cv2.imshow(title, i_temp)
        key = cv2.waitKey()
        if key & 0xFF == 27: # esc key
            break
    cv2.destroyAllWindows()
    hcoords_window_subset = (np.array([h, w, h, w]) * hcoords).astype(np.int16) 
    t1 = time.time()
    features = haar.haar_features_one_window_numba_jit(ii, j0, k0, hcoords_window_subset, n, np.arange(n))
    t2 = time.time()
    print(f"[time of extraction of all {n} haar features for this window (in one call): {t2 - t1} s]")
    print(f"[features: {features}]") 
    print(f"DEMO OF HAAR FEATURES DONE.")

def prepare_detection_windows_and_scaled_haar_coords(image_height, image_width, hcoords, features_indexes):
    hcoords_subset = hcoords[features_indexes]
    windows = []
    shcoords_multiple_scales = []
    for s in range(DETECTION_SCALES):
        h = int(round(DETECTION_WINDOW_HEIGHT_MIN * DETECTION_WINDOW_GROWTH**s))
        w = int(round(DETECTION_WINDOW_WIDTH_MIN * DETECTION_WINDOW_GROWTH**s))        
        dj = int(round(h * DETECTION_WINDOW_JUMP))
        dk = int(round(w * DETECTION_WINDOW_JUMP))     
        j_start = ((image_height - h) % dj) // 2
        k_start = ((image_width - w) % dk) // 2
        shcoords_multiple_scales.append((np.array([h, w, h, w]) * hcoords_subset).astype(np.int16))
        for j0 in range(j_start, image_height - h + 1, dj):
            for k0 in range(k_start, image_width - w + 1, dk):
                windows.append(np.array([s, j0, k0, h, w], dtype=np.int16))
    windows = np.array(windows) 
    shcoords_multiple_scales = np.array(shcoords_multiple_scales) 
    return windows, shcoords_multiple_scales

def prepare_detection_windows(image_height, image_width):
    windows = []
    for s in range(DETECTION_SCALES):
        h = int(round(DETECTION_WINDOW_HEIGHT_MIN * DETECTION_WINDOW_GROWTH**s))
        w = int(round(DETECTION_WINDOW_WIDTH_MIN * DETECTION_WINDOW_GROWTH**s))        
        dj = int(round(h * DETECTION_WINDOW_JUMP))
        dk = int(round(w * DETECTION_WINDOW_JUMP))     
        j_start = ((image_height - h) % dj) // 2
        k_start = ((image_width - w) % dk) // 2
        for j0 in range(j_start, image_height - h + 1, dj):
            for k0 in range(k_start, image_width - w + 1, dk):
                windows.append(np.array([s, j0, k0, h, w], dtype=np.int16))
    windows = np.array(windows)  
    return windows

def prepare_scaled_haar_coords(hcoords, features_indexes):
    hcoords_subset = hcoords[features_indexes]
    shcoords_multiple_scales = []
    for s in range(DETECTION_SCALES):
        h = int(round(DETECTION_WINDOW_HEIGHT_MIN * DETECTION_WINDOW_GROWTH**s))
        w = int(round(DETECTION_WINDOW_WIDTH_MIN * DETECTION_WINDOW_GROWTH**s))        
        shcoords_multiple_scales.append((np.array([h, w, h, w]) * hcoords_subset).astype(np.int16))
    shcoords_multiple_scales = np.array(shcoords_multiple_scales) 
    return shcoords_multiple_scales

def detect_simple(i, clf, hcoords, n, features_indexes, threshold=0.0, windows=None, shcoords_multiple_scales=None, verbose=False):
    if verbose:
        print("[detect_simple...]")
    t1 = time.time()
    times = {}
    t1_preprocess = time.time()
    i_resized = haar.resize_image(i)
    i_gray = cv2.cvtColor(i_resized, cv2.COLOR_BGR2GRAY)
    i_h, i_w = i_gray.shape
    t2_preprocess = time.time()
    dt_preprocess = t2_preprocess - t1_preprocess
    times["preprocess"] = dt_preprocess
    if verbose:
        print(f"[detect_simple: preprocessing done; time: {dt_preprocess} s, i_gray.shape: {i_gray.shape}]")
    t1_ii = time.time()
    ii = haar.integral_image_numba_jit(i_gray)
    t2_ii = time.time()
    dt_ii = t2_ii - t1_ii
    times["ii"] = dt_ii
    if verbose:
        print(f"[detect_simple: integral_image_numba_jit done; time: {dt_ii} s]")
    if windows is None:
        t1_prepare = time.time()
        windows, shcoords_multiple_scales = prepare_detection_windows_and_scaled_haar_coords(i_h, i_w, hcoords, features_indexes)
        t2_prepare = time.time()
        dt_prepare = t2_prepare - t1_prepare
        times["prepare"] = dt_prepare    
        if verbose:
            print(f"[detect_simple: prepare_detection_windows_and_scaled_haar_coords done; time: {dt_prepare} s, windows to check: {windows.shape[0]}]")
    t1_haar = time.time()    
    X = haar.haar_features_multiple_windows_numba_jit(ii, windows, shcoords_multiple_scales, n, features_indexes)
    t2_haar = time.time()
    dt_haar = t2_haar - t1_haar
    times["haar"] = dt_haar
    if verbose:
        print(f"[detect_simple: haar_features_multiple_windows done; time: {dt_haar} s]")
    t1_frbb = time.time()    
    responses = clf.decision_function(X)
    t2_frbb = time.time()
    dt_frbb = t2_frbb - t1_frbb 
    times["frbb"] = dt_frbb 
    if verbose:
        print(f"[detect_simple: clf.decision_function done; time: {dt_frbb} s]")
    t1_ti = time.time()                
    detected = responses > threshold
    detections = windows[detected, 1:] # skipping scale index
    responses = responses[detected] 
    t2_ti = time.time()
    dt_ti = t2_ti - t1_ti
    times["ti"] = dt_ti
    if verbose:
        print(f"[detect_simple: finding detections (thresholding and indexing) done; time: {dt_ti} s]")        
    t2 = time.time()
    if verbose:
        print(f"[detect_simple done; time: {t2 - t1} s]")                    
    return detections, responses, times

def detect_parallel(i, clf, hcoords, n, features_indexes, threshold=0.0, windows=None, shcoords_multiple_scales=None, n_jobs=8, verbose=False):
    if verbose:
        print("[detect_parallel...]")
    t1 = time.time()
    times = {}
    t1_preprocess = time.time()
    i_resized = haar.resize_image(i)
    i_gray = cv2.cvtColor(i_resized, cv2.COLOR_BGR2GRAY)
    i_h, i_w = i_gray.shape
    t2_preprocess = time.time()
    dt_preprocess = t2_preprocess - t1_preprocess
    times["preprocess"] = dt_preprocess
    if verbose:
        print(f"[detect_parallel: preprocessing done; time: {dt_preprocess} s; i_gray.shape: {i_gray.shape}]")
    t1_ii = time.time()
    ii = haar.integral_image_numba_jit(i_gray)
    t2_ii = time.time()
    dt_ii = t2_ii - t1_ii
    times["ii"] = dt_ii
    if verbose:
        print(f"[detect_parallel: integral_image_numba_jit done; time: {dt_ii} s]")
    if windows is None:
        t1_prepare = time.time()
        windows, shcoords_multiple_scales = prepare_detection_windows_and_scaled_haar_coords(i_h, i_w, hcoords, features_indexes)
        t2_prepare = time.time()
        dt_prepare = t2_prepare - t1_prepare
        times["prepare"] = dt_prepare
        if verbose:
            print(f"[detect_parallel: prepare_detection_windows_and_scaled_haar_coords done; time: {dt_prepare} s; windows to check: {windows.shape[0]}]")    
    t1_parallel = time.time()
    m = windows.shape[0]
    n_calls = n_jobs * 1
    job_size = m // n_calls
    job_ranges = job_size * np.ones(n_calls, dtype=np.int32)        
    job_ranges[:m % n_calls] += 1
    job_ranges = np.r_[0, np.cumsum(job_ranges)]                  
    with Parallel(n_jobs=n_jobs, verbose=0) as parallel:      
        def worker(job_index):
            job_slice = slice(job_ranges[job_index], job_ranges[job_index + 1])
            job_windows = windows[job_slice]
            X = haar.haar_features_multiple_windows_numba_jit_tf(ii, job_windows, shcoords_multiple_scales, n, features_indexes)
            job_responses = clf.decision_function(X)         
            return job_responses 
        workers_results = parallel((delayed(worker)(job_index) for job_index in range(n_calls)))
        responses =  reduce(lambda a, b: np.r_[a, b], [jr for jr in workers_results])
        detected = responses > threshold
        detections = windows[detected, 1:] # skipping scale index
        responses = responses[detected] 
    t2_parallel = time.time()
    dt_parallel = t2_parallel - t1_parallel
    times["parallel"] = dt_parallel
    if verbose:
        print(f"[detect_parallel: all parallel jobs done (haar_features_multiple_windows_numba_jit_tf, clf.decision_function, finding detections (thresholding and indexing); time {dt_parallel} s]")    
    t2 = time.time()
    if verbose:
        print(f"[detect_parallel done; time: {t2 - t1} s]")                    
    return detections, responses, times

def detect_cuda(i, clf, hcoords, features_indexes, threshold=0.0, windows=None, shcoords_multiple_scales=None, 
                dev_windows=None, dev_shcoords_multiple_scales=None, dev_X_selected=None, dev_mins_selected=None, dev_maxes_selected=None, dev_logits=None, dev_responses=None, 
                verbose=False):
    if verbose:
        print("[detect_cuda...]")
    t1 = time.time()
    times = {}
    t1_preprocess = time.time()
    i_resized = haar.resize_image(i)
    i_gray = cv2.cvtColor(i_resized, cv2.COLOR_BGR2GRAY)
    i_h, i_w = i_gray.shape
    t2_preprocess = time.time()
    dt_preprocess = t2_preprocess - t1_preprocess
    times["preprocess"] = dt_preprocess
    if verbose:
        print(f"[detect_cuda: preprocessing done; time: {dt_preprocess} s; i_gray.shape: {i_gray.shape}]")
    t1_ii = time.time()
    ii = haar.integral_image_numba_jit(i_gray)
    t2_ii = time.time()
    dt_ii = t2_ii - t1_ii
    times["ii"] = dt_ii
    if verbose:
        print(f"[detect_cuda: integral_image_numba_jit done; time: {dt_ii} s]")
    if windows is None:
        t1_prepare = time.time()
        windows, shcoords_multiple_scales = prepare_detection_windows_and_scaled_haar_coords(i_h, i_w, hcoords, features_indexes)
        dev_windows = cuda.to_device(windows)
        dev_shcoords_multiple_scales = cuda.to_device(shcoords_multiple_scales)        
        t2_prepare = time.time()
        dt_prepare = t2_prepare - t1_prepare 
        times["prepare"] = dt_prepare
        if verbose:
            print(f"[detect_cuda: prepare_detection_windows_and_scaled_haar_coords done; time: {dt_prepare} s; windows to check: {windows.shape[0]}]")
    if dev_X_selected is None:
        dev_X_selected = cuda.device_array((m, T), dtype=np.int16)
    if dev_mins_selected is None:
        dev_mins_selected = cuda.to_device(clf.mins_selected_)
    if dev_maxes_selected is None:        
        dev_maxes_selected = cuda.to_device(clf.maxes_selected_)
    if dev_logits is None:
        dev_logits = cuda.to_device(clf.logits_)                
    if dev_responses is None:
        dev_responses = cuda.device_array(m, dtype=np.float32)
    t1_haar = time.time()
    tpb = cuda.get_current_device().MAX_THREADS_PER_BLOCK // 2
    bpg = windows.shape[0]
    dev_ii = cuda.to_device(ii)
    haar.haar_features_multiple_windows_numba_cuda[bpg, tpb](dev_ii, dev_windows, dev_shcoords_multiple_scales, dev_X_selected)
    cuda.synchronize()
    t2_haar = time.time()
    dt_haar = t2_haar - t1_haar
    times["haar"] = dt_haar
    if verbose:
        print(f"[detect_cuda: haar_features_multiple_windows_numba_cuda done; time: {dt_haar} s]")
    t1_frbb = time.time()    
    FastRealBoostBins.decision_function_numba_cuda_job[bpg, tpb](dev_X_selected, dev_mins_selected, dev_maxes_selected, dev_logits, dev_responses)
    responses = dev_responses.copy_to_host()
    cuda.synchronize()
    t2_frbb = time.time()
    dt_frbb = t2_frbb - t1_frbb
    times["frbb"] = dt_frbb  
    if verbose:
        print(f"[detect_cuda: FastRealBoostBins.decision_function_numba_cuda_job done; time: {dt_frbb} s]")
    t1_ti = time.time()                
    detected = responses > threshold
    detections = windows[detected, 1:] # skipping scale index
    responses = responses[detected] 
    t2_ti = time.time()
    dt_ti = t2_ti - t1_ti
    times["ti"] = dt_ti 
    if verbose:
        print(f"[detect_cuda: finding detections (thresholding and indexing) done; time: {dt_ti} s]")        
    t2 = time.time()
    if verbose:
        print(f"[detect_cuda done; time: {t2 - t1} s]")                 
    return detections, responses, times

def postprocess_nms(detections, responses, threshold=0.5):
    d = detections
    r = responses
    d_final = []
    r_final = []
    indexes = np.ones(len(detections), dtype=bool)
    arg_sort = np.argsort(-r, kind="stable")
    d = d[arg_sort]
    r = r[arg_sort]
    for i in range(len(detections) - 1):
        if indexes[i] == False:
            continue
        indexes[i] = False
        d_final.append(d[i])
        r_final.append(r[i])
        for j in range(i + 1, len(detections)):
            if indexes[j] == False:
                continue            
            if haar.iou2(d[i], d[j]) >= threshold:
                indexes[j] = False
    return d_final, r_final

def postprocess_avg(detections, responses, threshold=0.5):
    d = detections
    r = responses
    d_final = []
    r_final = []
    indexes = np.ones(len(detections), dtype=bool)
    arg_sort = np.argsort(-r, kind="stable")
    d = d[arg_sort]
    r = r[arg_sort]
    for i in range(len(detections) - 1):
        if indexes[i] == False:
            continue
        indexes[i] = False
        d_avg = []
        r_avg = []
        d_avg.append(d[i])
        r_avg.append(r[i])
        for j in range(i + 1, len(detections)):
            if indexes[j] == False:
                continue            
            if haar.iou2(d[i], d[j]) >= threshold:
                indexes[j] = False
                d_avg.append(d[j])
                r_avg.append(r[j])
        d_avg = (np.round(np.mean(np.array(d_avg), axis=0))).astype(np.int16)
        r_avg = np.mean(r_avg)
        d_final.append(d_avg)
        r_final.append(r_avg)
    return d_final, r_final

def demo_detect_in_video(clf, hcoords, threshold, computations="cuda", postprocess="avg", n_jobs=8, verbose_loop=True, verbose_detect=False):
    print("DEMO OF DETECT IN VIDEO...")
    gpu_name = gpu_props()["name"]
    features_indexes = clf.features_indexes_
    video = cv2.VideoCapture(CV2_VIDEO_CAPTURE_CAMERA_INDEX + (cv2.CAP_DSHOW if CV2_VIDEO_CAPTURE_IS_IT_MSWINDOWS else 0))
    video.set(cv2.CAP_PROP_FRAME_WIDTH, 640)
    video.set(cv2.CAP_PROP_FRAME_HEIGHT, 480)
    video.set(cv2.CAP_PROP_FPS, 30)    
    _, frame = video.read()
    frame_h, frame_w, _ = frame.shape
    resized_height = haar.HEIGHT    
    resized_width = int(np.round(frame.shape[1] / frame.shape[0] * resized_height))
    windows, shcoords_multiple_scales = prepare_detection_windows_and_scaled_haar_coords(resized_height, resized_width, hcoords, features_indexes)
    print(f"[frame shape: {frame.shape}]")
    print(f"[windows per frame: {windows.shape[0]}]")
    print(f"[terms per window: {clf.T_}]")
    print(f"[about to start a camera...]")
    h_scale = frame_h / resized_height
    w_scale = frame_w / resized_width 
    n_frames = 0
    ma_decay = 0.9
    fps_disp_ma = 0.0    
    fps_disp = 0.0
    fps_comps_ma = 0.0    
    fps_comps = 0.0   
    draw_thickness = 1 if postprocess == None else 2
    # device side arrays in case of cuda method
    dev_windows = None 
    dev_shcoords_multiple_scales = None    
    dev_X_selected = None     
    dev_mins_selected = None
    dev_maxes_selected = None
    dev_logits = None
    dev_responses = None
    if computations == "cuda":
        m, T = windows.shape[0], features_indexes.size
        dev_windows = cuda.to_device(windows)
        dev_shcoords_multiple_scales = cuda.to_device(shcoords_multiple_scales)        
        dev_X_selected = cuda.device_array((m, T), dtype=np.int16)
        dev_mins_selected = cuda.to_device(clf.mins_selected_)
        dev_maxes_selected = cuda.to_device(clf.maxes_selected_)
        dev_logits = cuda.to_device(clf.logits_)
        dev_responses = cuda.device_array(m, dtype=np.float32)
    tpf_prev = 0.0
    time_comps = 0.0
    time_comps_haar = 0.0
    time_comps_frbb = 0.0
    t1_loop = time.time()
    while(True):
        t1 = time.time()
        if verbose_loop:
            print(f"----------------------------------------------------------------")
            print(f"[frame: {n_frames}]")        
        t1_read = time.time()
        _, frame = video.read()
        t2_read = time.time()
        t1_flip = time.time()
        frame = cv2.flip(frame, 1)
        t2_flip = time.time()        
        t1_comps = time.time()
        if computations == "simple":
            detections, responses, times = detect_simple(frame, clf, hcoords, n, features_indexes, threshold, windows, shcoords_multiple_scales, verbose=verbose_detect)
        elif computations == "parallel":
            detections, responses, times = detect_parallel(frame, clf, hcoords, n, features_indexes, threshold, windows, shcoords_multiple_scales, n_jobs=n_jobs, verbose=verbose_detect)        
        elif computations == "cuda":
            detections, responses, times = detect_cuda(frame, clf, hcoords, features_indexes, threshold, windows, shcoords_multiple_scales, 
                                                       dev_windows, dev_shcoords_multiple_scales, dev_X_selected, dev_mins_selected, dev_maxes_selected, dev_logits, dev_responses, 
                                                       verbose=verbose_detect)                        
        t2_comps = time.time()
        t1_post = time.time()
        if postprocess is not None:
            if postprocess == "nms":
                detections, responses = postprocess_nms(detections, responses, 0.25)
            if postprocess == "avg":
                detections, responses = postprocess_avg(detections, responses, 0.25)
        t2_post = time.time()
        t1_other = time.time() 
        for index, (j0, k0, h, w) in enumerate(detections):
            js = int(np.round(j0 * h_scale))
            ks = int(np.round(k0 * w_scale))
            hs = int(np.round(h * h_scale))
            ws = int(np.round(w * w_scale))
            cv2.rectangle(frame, (ks, js), (ks + ws - 1, js + hs - 1), (0, 0, 255), draw_thickness)
            if postprocess:
                cv2.putText(frame, f"{responses[index]:.1f}", (k0, j0 + ws - 2), cv2.FONT_HERSHEY_PLAIN, 1.0, (0, 0, 255), draw_thickness)
        normalizer_ma = 1.0 / (1.0 - ma_decay**(n_frames + 1))
        if n_frames > 0:
            fps_disp_ma = ma_decay * fps_disp_ma + (1.0 - ma_decay) * 1.0 / tpf_prev
            fps_disp = fps_disp_ma * normalizer_ma
        fps_comps_ma = ma_decay * fps_comps_ma + (1.0 - ma_decay) * 1.0 / (t2_comps - t1_comps)
        fps_comps = fps_comps_ma * normalizer_ma            
        time_comps += t2_comps - t1_comps
        text_shift = 16
        cv2.putText(frame, f"FRAME: {n_frames}", (0, 0 + text_shift), cv2.FONT_HERSHEY_PLAIN, 1.0, (255, 255, 255), 1)        
        cv2.putText(frame, f"WINDOWS PER FRAME: {windows.shape[0]}", (0, frame_h - 1 - 4 * text_shift), cv2.FONT_HERSHEY_PLAIN, 1.0, (255, 255, 255), 1)
        cv2.putText(frame, f"TERMS PER WINDOW: {clf.T_}", (0, frame_h - 1 - 3 * text_shift), cv2.FONT_HERSHEY_PLAIN, 1.0, (255, 255, 255), 1)
        cv2.putText(frame, f"GPU: {gpu_name}", (0, frame_h - 1 - 2 * text_shift), cv2.FONT_HERSHEY_PLAIN, 1.0, (255, 255, 255), 1)
        comps_details = ""
        if times["haar"] and times["frbb"]:
            comps_details += f"[HAAR: {times['haar'] * 1000:06.2f} ms"            
            comps_details += f", FRBB: {times['frbb'] * 1000:06.2f} ms]"
            time_comps_haar += times["haar"]
            time_comps_frbb += times["frbb"]
        cv2.putText(frame, f"FPS (COMPUTATIONS): {fps_comps:.2f} {comps_details}", (0, frame_h - 1 - 1 * text_shift), cv2.FONT_HERSHEY_PLAIN, 1.0, (255, 255, 255), 1)
        cv2.putText(frame, f"FPS (DISPLAY): {fps_disp:.2f}", (0, frame_h - 1), cv2.FONT_HERSHEY_PLAIN, 1.0, (255, 255, 255), 1)                    
        imshow_name = "DEMO: FAST REAL-BOOST WITH BINS WORKING ON HAAR-LIKE FEATURES [press ESC to quit]"             
        cv2.imshow(imshow_name, frame)
        cv2.namedWindow(imshow_name)
        if cv2.waitKey(1) & 0xFF == 27: # esc key
            break       
        t2_other = time.time()        
        n_frames += 1
        if verbose_loop:
            print(f"[read time: {t2_read - t1_read} s]")
            print(f"[flip time: {t2_flip - t1_flip} s]")
            print(f"[windows per frame: {windows.shape[0]}]")
            print(f"[terms per window: {clf.T_}]")            
            print(f"[computations time: {t2_comps - t1_comps} s]")
            print(f"[postprocess time: {t2_post - t1_post} s]")
            print(f"[other time: {t2_other - t1_other} s]")
            print(f"[fps (computations): {fps_comps:.2f}]")
            print(f"[fps (display): {fps_disp:.2f}]")
            print(f"[detections in this frame: {len(detections)}]")           
        t2 = time.time()
        tpf_prev = t2 - t1        
    t2_loop = time.time()
    cv2.destroyAllWindows()
    video.release()    
    avg_fps_comps = n_frames / time_comps
    avg_time_comps_haar = time_comps_haar / n_frames
    avg_time_comps_frbb = time_comps_frbb / n_frames
    avg_fps_disp = n_frames / (t2_loop - t1_loop)
    print(f"DEMO OF DETECT IN VIDEO DONE. [avg fps (computations): {avg_fps_comps:.2f}, avg time haar: {avg_time_comps_haar * 1000:.2f} ms, avg time frbb: {avg_time_comps_frbb * 1000:.2f} ms; avg fps (display): {avg_fps_disp:.2f}]")
        
def demo_detect_in_video_multiple_clfs(clfs, hcoords, thresholds, computations="cuda", postprocess="avg", n_jobs=8, verbose_loop=True, verbose_detect=False):
    print("DEMO OF DETECT IN VIDEO...")
    colors = [(0, 0, 255), (255, 0, 0), (0, 255, 0)] # TODO longer palette
    gpu_name = gpu_props()["name"]
    video = cv2.VideoCapture(CV2_VIDEO_CAPTURE_CAMERA_INDEX + (cv2.CAP_DSHOW if CV2_VIDEO_CAPTURE_IS_IT_MSWINDOWS else 0))
    video.set(cv2.CAP_PROP_FRAME_WIDTH, 640)
    video.set(cv2.CAP_PROP_FRAME_HEIGHT, 480)
    video.set(cv2.CAP_PROP_FPS, 30)    
    _, frame = video.read()
    frame_h, frame_w, _ = frame.shape
    resized_height = haar.HEIGHT    
    resized_width = int(np.round(frame.shape[1] / frame.shape[0] * resized_height))
    
    windows = prepare_detection_windows(resized_height, resized_width)    
    shcoords_multiple_scales = []
    features_indexes = []
    for clf in clfs:
        features_indexes.append(clf.features_indexes_)
        shcoords_multiple_scales.append(prepare_scaled_haar_coords(hcoords, clf.features_indexes_))
            
    print(f"[frame shape: {frame.shape}]")
    print(f"[windows per frame: {windows.shape[0]}]")
    print(f"[terms per window: {clf.T_}]")
    print(f"[about to start a camera...]")
    h_scale = frame_h / resized_height
    w_scale = frame_w / resized_width 
    n_frames = 0
    ma_decay = 0.9
    fps_disp_ma = 0.0    
    fps_disp = 0.0
    fps_comps_ma = 0.0    
    fps_comps = 0.0   
    draw_thickness = 1 if postprocess == None else 2
    # device side arrays in case of cuda method
    dev_windows = None 
    dev_shcoords_multiple_scales = []    
    dev_X_selected = []
    dev_mins_selected = []
    dev_maxes_selected = []
    dev_logits = []
    dev_responses = []
    if computations == "cuda":
        dev_windows = cuda.to_device(windows)
        for i, clf in enumerate(clfs):
            m, T = windows.shape[0], features_indexes[i].size        
            dev_shcoords_multiple_scales.append(cuda.to_device(shcoords_multiple_scales[i]))        
            dev_X_selected.append(cuda.device_array((m, T), dtype=np.int16))
            dev_mins_selected.append(cuda.to_device(clf.mins_selected_))
            dev_maxes_selected.append(cuda.to_device(clf.maxes_selected_))
            dev_logits.append(cuda.to_device(clf.logits_))
            dev_responses.append(cuda.device_array(m, dtype=np.float32))
    tpf_prev = 0.0
    time_comps = 0.0
    time_comps_haar = 0.0
    time_comps_frbb = 0.0
    t1_loop = time.time()
    while(True):
        t1 = time.time()
        if verbose_loop:
            print(f"----------------------------------------------------------------")
            print(f"[frame: {n_frames}]")        
        t1_read = time.time()
        _, frame = video.read()
        t2_read = time.time()
        t1_flip = time.time()
        frame = cv2.flip(frame, 1)
        t2_flip = time.time()        
        tpf_comps = 0.0
        tpf_post = 0.0
        times_haar = 0.0
        times_frbb = 0.0
        for i in range(len(clfs)):
            t1_comps = time.time()        
            if computations == "simple":
                detections, responses, times = detect_simple(frame, clfs[i], hcoords, n, features_indexes[i], thresholds[i], windows, shcoords_multiple_scales[i], verbose=verbose_detect)
            elif computations == "parallel":
                detections, responses, times = detect_parallel(frame, clfs[i], hcoords, n, features_indexes[i], thresholds[i], windows, shcoords_multiple_scales[i], n_jobs=n_jobs, verbose=verbose_detect)        
            elif computations == "cuda":
                detections, responses, times = detect_cuda(frame, clfs[i], hcoords, features_indexes[i], thresholds[i], windows, shcoords_multiple_scales[i], 
                                                           dev_windows, dev_shcoords_multiple_scales[i], dev_X_selected[i], dev_mins_selected[i], dev_maxes_selected[i], dev_logits[i], dev_responses[i], 
                                                           verbose=verbose_detect)
            t2_comps = time.time()
            tpf_comps += t2_comps - t1_comps            
            t1_post = time.time()
            if postprocess is not None:
                if postprocess == "nms":
                    detections, responses = postprocess_nms(detections, responses, 0.25)
                if postprocess == "avg":
                    detections, responses = postprocess_avg(detections, responses, 0.25)
            t2_post = time.time()
            tpf_post += t2_post - t1_post
            if times["haar"] and times["frbb"]:
                times_haar += times["haar"]
                times_frbb += times["frbb"] 
            for index, (j0, k0, h, w) in enumerate(detections):
                js = int(np.round(j0 * h_scale))
                ks = int(np.round(k0 * w_scale))
                hs = int(np.round(h * h_scale))
                ws = int(np.round(w * w_scale))
                cv2.rectangle(frame, (ks, js), (ks + ws - 1, js + hs - 1), colors[i], draw_thickness)
                if postprocess:
                    cv2.putText(frame, f"{responses[index]:.1f}", (k0, j0 + ws - 2), cv2.FONT_HERSHEY_PLAIN, 1.0, colors[i], draw_thickness)            
        normalizer_ma = 1.0 / (1.0 - ma_decay**(n_frames + 1))
        if n_frames > 0:
            fps_disp_ma = ma_decay * fps_disp_ma + (1.0 - ma_decay) * 1.0 / tpf_prev
            fps_disp = fps_disp_ma * normalizer_ma
        fps_comps_ma = ma_decay * fps_comps_ma + (1.0 - ma_decay) * 1.0 / tpf_comps
        fps_comps = fps_comps_ma * normalizer_ma
        time_comps += tpf_comps
        text_shift = 16
        cv2.putText(frame, f"FRAME: {n_frames}", (0, 0 + text_shift), cv2.FONT_HERSHEY_PLAIN, 1.0, (255, 255, 255), 1)        
        cv2.putText(frame, f"WINDOWS PER FRAME: {windows.shape[0]}", (0, frame_h - 1 - 4 * text_shift), cv2.FONT_HERSHEY_PLAIN, 1.0, (255, 255, 255), 1)
        cv2.putText(frame, f"TERMS PER WINDOW: {clf.T_}", (0, frame_h - 1 - 3 * text_shift), cv2.FONT_HERSHEY_PLAIN, 1.0, (255, 255, 255), 1)
        cv2.putText(frame, f"GPU: {gpu_name}", (0, frame_h - 1 - 2 * text_shift), cv2.FONT_HERSHEY_PLAIN, 1.0, (255, 255, 255), 1)
        comps_details = ""
        if times_haar > 0.0 and times_frbb > 0.0:
            comps_details += f"[HAAR: {times_haar * 1000:06.2f} ms"            
            comps_details += f", FRBB: {times_frbb * 1000:06.2f} ms]"
            time_comps_haar += times_haar
            time_comps_frbb += times_frbb
        cv2.putText(frame, f"FPS (COMPUTATIONS): {fps_comps:.2f} {comps_details}", (0, frame_h - 1 - 1 * text_shift), cv2.FONT_HERSHEY_PLAIN, 1.0, (255, 255, 255), 1)
        cv2.putText(frame, f"FPS (DISPLAY): {fps_disp:.2f}", (0, frame_h - 1), cv2.FONT_HERSHEY_PLAIN, 1.0, (255, 255, 255), 1)                    
        imshow_name = "DEMO: FAST REAL-BOOST WITH BINS WORKING ON HAAR-LIKE FEATURES [press ESC to quit]"             
        cv2.imshow(imshow_name, frame)
        cv2.namedWindow(imshow_name)
        if cv2.waitKey(1) & 0xFF == 27: # esc key
            break
        n_frames += 1
        if verbose_loop:
            print(f"[read time: {t2_read - t1_read} s]")
            print(f"[flip time: {t2_flip - t1_flip} s]")
            print(f"[windows per frame: {windows.shape[0]}]")
            print(f"[terms per window for all clfs: {[clf.T_ for clf in clfs]}]")
            print(f"[computations time: {tpf_comps} s]")
            print(f"[postprocess time: {tpf_post} s]")
            print(f"[fps (computations): {fps_comps:.2f}]")
            print(f"[fps (display): {fps_disp:.2f}]")
            print(f"[detections in this frame: {len(detections)}]")           
        t2 = time.time()
        tpf_prev = t2 - t1        
    t2_loop = time.time()
    cv2.destroyAllWindows()
    video.release()    
    avg_fps_comps = n_frames / time_comps
    avg_time_comps_haar = time_comps_haar / n_frames
    avg_time_comps_frbb = time_comps_frbb / n_frames
    avg_fps_disp = n_frames / (t2_loop - t1_loop)
    print(f"DEMO OF DETECT IN VIDEO DONE. [avg fps (computations): {avg_fps_comps:.2f}, avg time haar: {avg_time_comps_haar * 1000:.2f} ms, avg time frbb: {avg_time_comps_frbb * 1000:.2f} ms; avg fps (display): {avg_fps_disp:.2f}]")

        
# ----------------------------------------------------------------------------------------------------------------------------------------------------------------
# MAIN
# ----------------------------------------------------------------------------------------------------------------------------------------------------------------
if __name__ == "__main__":        
    print("DEMONSTRATION OF \"FAST REAL-BOOST WITH BINS\" ALGORITHM IMPLEMENTED VIA NUMBA.JIT AND NUMBA.CUDA.")

    n = haar.HAAR_TEMPLATES.shape[0] * S**2 * (2 * P - 1)**2    
    hinds = haar.haar_indexes(S, P)
    hcoords = haar.haar_coords(S, P, hinds)
    
    data_suffix = f"{KIND}_n_{n}_S_{S}_P_{P}_NPI_{NPI}_SEED_{SEED}" 
    DATA_NAME = f"data_{data_suffix}.bin"
    CLF_NAME = f"clf_frbb_{data_suffix}_T_{T}_B_{B}.bin"    
    print(f"DATA_NAME: {DATA_NAME}")
    print(f"CLF_NAME: {CLF_NAME}")
    print(f"GPU_PROPS: {gpu_props()}")    
    
    if DEMO_HAAR_FEATURES_ALL:
        demo_haar_features(hinds, hcoords, n)      
    
    if REGENERATE_DATA:
        if KIND == "face":
            X_train, y_train, X_test, y_test = datagenerator.fddb_data_to_haar(hcoords, n, NPI, seed=SEED, verbose=True)
        elif KIND == "hand":                        
            X_train, y_train, X_test, y_test = datagenerator.hagrid_data(hcoords, n, NPI, seed=SEED, verbose=False)
        pickle_objects(FOLDER_DATA + DATA_NAME, [X_train, y_train, X_test, y_test])
    
    if FIT_OR_REFIT_MODEL or MEASURE_ACCS_OF_MODEL:
        if not REGENERATE_DATA: 
            [X_train, y_train, X_test, y_test] = unpickle_objects(FOLDER_DATA + DATA_NAME)
        print(f"[X_train.shape: {X_train.shape} (positives: {np.sum(y_train == 1)}), X_test.shape: {X_test.shape} (positives: {np.sum(y_test == 1)})]")
    
    if FIT_OR_REFIT_MODEL: 
        clf = FastRealBoostBins(T=T, B=B, fit_mode="numba_cuda", decision_function_mode="numba_cuda", verbose=True, debug_verbose=False)
        clf.fit(X_train, y_train)
        pickle_objects(FOLDER_CLFS + CLF_NAME, [clf])
    
    if (MEASURE_ACCS_OF_MODEL or DEMO_DETECT_IN_VIDEO) and not FIT_OR_REFIT_MODEL:
        [clf] = unpickle_objects(FOLDER_CLFS + CLF_NAME)
    
    if DEMO_HAAR_FEATURES_SELECTED and clf is not None:
        selected = features_indexes_
        demo_haar_features(hinds[selected], hcoords[selected], selected.size)
        
    if MEASURE_ACCS_OF_MODEL:
        measure_accs_of_model(clf, X_train, y_train, X_test, y_test)        
    
    if DEMO_DETECT_IN_VIDEO:
        #demo_detect_in_video(clf, hcoords, threshold=DETECTION_THRESHOLD, computations="cuda", postprocess=DETECTION_POSTPROCESS, n_jobs=8, verbose_loop=True, verbose_detect=True)
        clfs_names = ["clf_frbb_face_n_18225_S_5_P_5_NPI_200_SEED_0_T_1024_B_8.bin", "clf_frbb_hand_n_18225_S_5_P_5_NPI_10_SEED_0_T_1024_B_8.bin"]
        clfs = [unpickle_objects(FOLDER_CLFS + clf_name)[0] for clf_name in clfs_names]
        thresholds = [7.0, 6.0]
        demo_detect_in_video_multiple_clfs(clfs, hcoords, thresholds, computations="cuda", postprocess=DETECTION_POSTPROCESS, n_jobs=8, verbose_loop=True, verbose_detect=False)

    print("ALL DONE.")
    
    
    
    
if __name__ == "__rocs__":        
    print("ROCS...")
    
    clfs_settings = [
                     #{"KIND": "face", "S": 5, "P": 5, "AUG": 0, "KOP": 0, "NPI": 100, "SEED": 0, "T": 1024, "B": 8},
                     #{"KIND": "face", "S": 5, "P": 5, "AUG": 0, "KOP": 0, "NPI": 100, "SEED": 0, "T": 2048, "B": 8},
                     #{"KIND": "face", "S": 5, "P": 5, "AUG": 0, "KOP": 0, "NPI": 200, "SEED": 0, "T": 1024, "B": 8}                     
                      {"KIND": "hand", "S": 5, "P": 5, "AUG": 0, "KOP": 0, "NPI": 10, "SEED": 0, "T": 2048, "B": 8}                  
                     ]
    
    for s in clfs_settings:
        KIND = s["KIND"]
        S = s["S"]
        P = s["P"]
        AUG = s["AUG"]
        KOP = s["KOP"]
        NPI = s["NPI"]        
        SEED = s["SEED"]
        T = s["T"]
        B = s["B"] 
        n = HAAR_TEMPLATES.shape[0] * S**2 * (2 * P - 1)**2    
        hinds = haar_indexes(S, P)
        hcoords = haar_coords(S, P, hinds)            
        data_suffix = f"{KIND}_n_{n}_S_{S}_P_{P}_AUG_{AUG}_KOP_{KOP}_NPI_{NPI}_SEED_{SEED}"                                      
        #DATA_NAME = "data_face_n_18225_S_5_P_5_AUG_0_KOP_0_NPI_200_SEED_0.bin"
        DATA_NAME = "data_hand_n_18225_S_5_P_5_AUG_0_KOP_0_NPI_10_SEED_0.bin"
        [X_train, y_train, X_test, y_test] = unpickle_objects(FOLDER_DATA + DATA_NAME)        
        CLF_NAME = f"clf_frbb_{data_suffix}_T_{T}_B_{B}.bin"            
        print("---")
        print(f"DATA_NAME: {DATA_NAME}")
        print(f"CLF_NAME: {CLF_NAME}")                            
        [clf] = unpickle_objects(FOLDER_CLFS + CLF_NAME)                
        responses_test = clf.decision_function(X_test)
        roc = roc_curve(y_test, responses_test)
        best_thr, best_prec = best_threshold_via_prec(roc, y_test) 
        fars, sens, thrs = roc
        roc_arr = np.array([fars, sens, thrs]).T        
        plt.plot(fars, sens, label=CLF_NAME)
        print(f"[X_train.shape: {X_train.shape}, X_test.shape: {X_test.shape}]")        
        # with np.printoptions(threshold=np.inf):
        #     print(roc_arr)
    plt.xscale("log")
    plt.xlabel("FAR")
    plt.ylabel("SENSITIVITY")
    plt.legend(loc="lower right", fontsize=8)
    plt.show()<|MERGE_RESOLUTION|>--- conflicted
+++ resolved
@@ -42,11 +42,7 @@
 DETECTION_WINDOW_WIDTH_MIN = 96
 DETECTION_WINDOW_GROWTH = 1.2
 DETECTION_WINDOW_JUMP = 0.05
-<<<<<<< HEAD
-DETECTION_THRESHOLD = 8.2
-=======
 DETECTION_THRESHOLD = 7.0 
->>>>>>> 0e99f2c4
 DETECTION_POSTPROCESS = "avg" # possible values: None, "nms", "avg"
 
 # folders
