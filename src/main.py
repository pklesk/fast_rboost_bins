import sys
import numpy as np
from frbb import FastRealBoostBins
from numba import cuda
import cv2
import haar
import datagenerator
import time
import pickle
from joblib import Parallel, delayed
from functools import reduce
from sklearn.metrics import roc_curve
from matplotlib import pyplot as plt

__version__ = "0.8.0"
__author__ = "Przemysław Klęsk"
__email__ = "pklesk@zut.edu.pl"


# main settings
KIND = "face"
S = 5 # parameter "scales" to generete Haar-like features
P = 5 # parameter "positions" to generete Haar-like features
NPI = 200 # "negatives per image" - no. of negatives (negative windows) to sample per image (image real or generated synthetically) 
T = 1024 # size of ensemble in FastRealBoostBins (equivalently, no. of boosting rounds when fitting)
B = 8 # no. of bins
SEED = 0 # randomization seed
DEMO_HAAR_FEATURES_ALL = False
DEMO_HAAR_FEATURES_SELECTED = False
REGENERATE_DATA = False
FIT_OR_REFIT_MODEL = False
MEASURE_ACCS_OF_MODEL = False
DEMO_DETECT_IN_VIDEO = False
DEMO_DETECT_IN_VIDEO_MULTIPLE_CLFS = True

# cv2 camera settings
CV2_VIDEO_CAPTURE_CAMERA_INDEX = 0
CV2_VIDEO_CAPTURE_IS_IT_MSWINDOWS = True

# detection procedure settings
DETECTION_SCALES = 10
DETECTION_WINDOW_HEIGHT_MIN = 96
DETECTION_WINDOW_WIDTH_MIN = 96
DETECTION_WINDOW_GROWTH = 1.2
DETECTION_WINDOW_JUMP = 0.05
DETECTION_THRESHOLD = 5.0 
DETECTION_POSTPROCESS = "avg" # possible values: None, "nms", "avg"

# folders
FOLDER_DATA = "../data/"
FOLDER_CLFS = "../models/"
FOLDER_EXTRAS = "../extras/"

def gpu_props():
    gpu = cuda.get_current_device()
    props = {}
    props["name"] = gpu.name.decode("ASCII")
    props["max_threads_per_block"] = gpu.MAX_THREADS_PER_BLOCK
    props["max_block_dim_x"] = gpu.MAX_BLOCK_DIM_X
    props["max_block_dim_y"] = gpu.MAX_BLOCK_DIM_Y
    props["max_block_dim_z"] = gpu.MAX_BLOCK_DIM_Z
    props["max_grid_dim_x"] = gpu.MAX_GRID_DIM_X
    props["max_grid_dim_y"] = gpu.MAX_GRID_DIM_Y
    props["max_grid_dim_z"] = gpu.MAX_GRID_DIM_Z    
    props["max_shared_memory_per_block"] = gpu.MAX_SHARED_MEMORY_PER_BLOCK
    props["async_engine_count"] = gpu.ASYNC_ENGINE_COUNT
    props["can_map_host_memory"] = gpu.CAN_MAP_HOST_MEMORY
    props["multiprocessor_count"] = gpu.MULTIPROCESSOR_COUNT
    props["warp_size"] = gpu.WARP_SIZE
    props["unified_addressing"] = gpu.UNIFIED_ADDRESSING
    props["pci_bus_id"] = gpu.PCI_BUS_ID
    props["pci_device_id"] = gpu.PCI_DEVICE_ID
    props["compute_capability"] = gpu.compute_capability            
    CC_CORES_PER_SM_DICT = {
        (2,0) : 32,
        (2,1) : 48,
        (3,0) : 192,
        (3,5) : 192,
        (3,7) : 192,
        (5,0) : 128,
        (5,2) : 128,
        (6,0) : 64,
        (6,1) : 128,
        (7,0) : 64,
        (7,5) : 64,
        (8,0) : 64,
        (8,6) : 128
        }
    props["cores_per_SM"] = CC_CORES_PER_SM_DICT.get(gpu.compute_capability)
    props["cores_total"] = props["cores_per_SM"] * gpu.MULTIPROCESSOR_COUNT
    return props   
                            
def pickle_objects(fname, some_list):
    print(f"PICKLE OBJECTS... [to file: {fname}]")
    t1 = time.time()
    try:
        f = open(fname, "wb+")
        pickle.dump(some_list, f, protocol=pickle.HIGHEST_PROTOCOL)
        f.close()
    except IOError:
        sys.exit("[error occurred when trying to open or pickle the file]")
    t2 = time.time()
    print(f"PICKLE OBJECTS DONE. [time: {t2 - t1} s]")

def unpickle_objects(fname):
    print(f"UNPICKLE OBJECTS... [from file: {fname}]")
    t1 = time.time()
    try:    
        f = open(fname, "rb")
        some_list = pickle.load(f)
        f.close()
    except IOError:
        sys.exit("[error occurred when trying to open or read the file]")
    t2 = time.time()
    print(f"UNPICKLE OBJECTS DONE. [time: {t2 - t1} s]")
    return some_list

def measure_accs_of_model(clf, X_train, y_train, X_test, y_test):
    print(f"MEASURE ACCS OF MODEL...")
    t1_accs = time.time()    
    t1 = time.time()
    acc_train = clf.score(X_train, y_train)
    t2 = time.time()
    print(f"[train acc: {acc_train}; data shape: {X_train.shape}, time: {t2 - t1} s]")
    ind_pos = y_train == 1
    X_train_pos = X_train[ind_pos]
    y_train_pos = y_train[ind_pos]    
    t1 = time.time()
    sens_train = clf.score(X_train_pos, y_train_pos)
    t2 = time.time()
    print(f"[train sensitivity: {sens_train}; data shape: {X_train_pos.shape}, time: {t2 - t1} s]")
    ind_neg = y_train == -1
    X_train_neg = X_train[ind_neg]
    y_train_neg = y_train[ind_neg]    
    t1 = time.time()
    far_train = 1.0 - clf.score(X_train_neg, y_train_neg)
    t2 = time.time()
    print(f"[train far: {far_train}; data shape: {X_train_neg.shape}, time: {t2 - t1} s]")
    t1 = time.time()
    acc_test = clf.score(X_test, y_test)
    t2 = time.time()
    print(f"[test acc: {acc_test}; data shape: {X_test.shape}, time: {t2 - t1} s]")
    ind_pos = y_test == 1
    X_test_pos = X_test[ind_pos]
    y_test_pos = y_test[ind_pos]    
    t1 = time.time()
    sens_test = clf.score(X_test_pos, y_test_pos)
    t2 = time.time()
    print(f"[test sensitivity: {sens_test}; data shape: {X_test_pos.shape}, time: {t2 - t1} s]")
    ind_neg = y_test == -1
    X_test_neg = X_test[ind_neg]
    y_test_neg = y_test[ind_neg]    
    t1 = time.time()
    far_test = 1.0 - clf.score(X_test_neg, y_test_neg)
    t2 = time.time()
    print(f"[test far: {far_test}; data shape: {X_test_neg.shape}, time: {t2 - t1} s]")
    t2_accs = time.time()
    print("MEASURE ACCS DONE. [time: " + str(t2_accs - t1_accs) + " s]")
    
def best_threshold_via_prec(roc, y_test):
    py = np.zeros(2)
    py[0] = np.mean(y_test == -1)
    py[1] = np.mean(y_test == 1)
    fprs, tprs, dts = roc
    sub = fprs > 0.0
    fprs_sub = fprs[sub]
    tprs_sub = tprs[sub]
    dts_sub = dts[sub]
    tp = tprs_sub * py[1]
    fp = fprs_sub * py[0]
    precs = tp / (tp + fp)
    best_index = np.argmax(precs)
    best_thr = dts_sub[best_index]
    best_prec = precs[best_index]    
    if best_index > 0:
        best_thr = 0.5 * (best_thr + dts_sub[best_index - 1]) 
        best_prec = 0.5 * (best_prec + precs[best_index - 1])
    print(f"[best_threshold_via_prec -> best_thr: {best_thr}, best_prec: {best_prec}; py: {py}, fprs_sub[best_index]: {fprs_sub[best_index]}, tprs_sub[best_index]: {tprs_sub[best_index]}]")
    return best_thr, best_prec

def draw_feature_at(i, j0, k0, shcoords_one_feature):
    i_copy = i.copy()
    j, k, h, w = shcoords_one_feature[0]
    cv2.rectangle(i_copy, (k0 + k, j0 + j), (k0 + k + w - 1, j0 + j + h - 1), (0, 0, 0), cv2.FILLED)
    j, k, h, w = shcoords_one_feature[1]
    cv2.rectangle(i_copy, (k0 + k, j0 + j), (k0 + k + w - 1, j0 + j + h - 1), (255, 255, 255), cv2.FILLED)
    return i_copy

def demo_haar_features(hinds, hcoords, n):
    print(f"DEMO OF HAAR FEATURES... [hcoords.shape: {hcoords.shape}]")
    i = cv2.imread(FOLDER_EXTRAS + "photo_for_face_features_demo.jpg")
    j0, k0 = 116, 100
    w = h = 221
    # i = cv2.imread(FOLDER_EXTRAS + "photo_for_hand_features_demo.jpg")
    # j0, k0 = 86, 52
    # w = h = 221
    i_resized = haar.resize_image(i)
    i_gray = cv2.cvtColor(i_resized, cv2.COLOR_BGR2GRAY)
    ii = haar.integral_image_numba_jit(i_gray)
    cv2.rectangle(i_resized, (k0, j0), (k0 + w - 1, j0 + h - 1), (0, 0, 255), 1)
    title = "DEMO OF FEATURES [press ESC to quit or any other key to continue]"    
    cv2.imshow(title, i_resized)
    cv2.waitKey()    
    for ord_ind, (ind, c) in enumerate(zip(hinds, hcoords)):
        hcoords_window = (np.array([h, w, h, w]) * c).astype(np.int16) 
        i_with_feature = draw_feature_at(i_resized, j0, k0, hcoords_window)
        i_temp = cv2.addWeighted(i_resized, 0.5, i_with_feature, 0.5, 0.0)
        print(f"feature index (ordinal): {ord_ind}")
        print(f"feature multi-index: {ind}")
        print(f"feature hcoords (cartesian):\n {c}")
        print(f"feature hcoords in window:\n {hcoords_window}")
        print(f"feature value: {haar_feature_numba_jit(ii, j0, k0, hcoords_window)}")        
        print("----------------------------------------------------------------")
        cv2.imshow(title, i_temp)
        key = cv2.waitKey()
        if key & 0xFF == 27: # esc key
            break
    cv2.destroyAllWindows()
    hcoords_window_subset = (np.array([h, w, h, w]) * hcoords).astype(np.int16) 
    t1 = time.time()
    features = haar.haar_features_one_window_numba_jit(ii, j0, k0, hcoords_window_subset, n, np.arange(n))
    t2 = time.time()
    print(f"[time of extraction of all {n} haar features for this window (in one call): {t2 - t1} s]")
    print(f"[features: {features}]") 
    print(f"DEMO OF HAAR FEATURES DONE.")

def prepare_detection_windows_and_scaled_haar_coords(image_height, image_width, hcoords, features_indexes):
    hcoords_subset = hcoords[features_indexes]
    windows = []
    shcoords_multiple_scales = []
    for s in range(DETECTION_SCALES):
        h = int(round(DETECTION_WINDOW_HEIGHT_MIN * DETECTION_WINDOW_GROWTH**s))
        w = int(round(DETECTION_WINDOW_WIDTH_MIN * DETECTION_WINDOW_GROWTH**s))        
        dj = int(round(h * DETECTION_WINDOW_JUMP))
        dk = int(round(w * DETECTION_WINDOW_JUMP))     
        j_start = ((image_height - h) % dj) // 2
        k_start = ((image_width - w) % dk) // 2
        shcoords_multiple_scales.append((np.array([h, w, h, w]) * hcoords_subset).astype(np.int16))
        for j0 in range(j_start, image_height - h + 1, dj):
            for k0 in range(k_start, image_width - w + 1, dk):
                windows.append(np.array([s, j0, k0, h, w], dtype=np.int16))
    windows = np.array(windows) 
    shcoords_multiple_scales = np.array(shcoords_multiple_scales) 
    return windows, shcoords_multiple_scales

def prepare_detection_windows(image_height, image_width):
    windows = []
    for s in range(DETECTION_SCALES):
        h = int(round(DETECTION_WINDOW_HEIGHT_MIN * DETECTION_WINDOW_GROWTH**s))
        w = int(round(DETECTION_WINDOW_WIDTH_MIN * DETECTION_WINDOW_GROWTH**s))        
        dj = int(round(h * DETECTION_WINDOW_JUMP))
        dk = int(round(w * DETECTION_WINDOW_JUMP))     
        j_start = ((image_height - h) % dj) // 2
        k_start = ((image_width - w) % dk) // 2
        for j0 in range(j_start, image_height - h + 1, dj):
            for k0 in range(k_start, image_width - w + 1, dk):
                windows.append(np.array([s, j0, k0, h, w], dtype=np.int16))
    windows = np.array(windows)  
    return windows

def prepare_scaled_haar_coords(hcoords, features_indexes):
    hcoords_subset = hcoords[features_indexes]
    shcoords_multiple_scales = []
    for s in range(DETECTION_SCALES):
        h = int(round(DETECTION_WINDOW_HEIGHT_MIN * DETECTION_WINDOW_GROWTH**s))
        w = int(round(DETECTION_WINDOW_WIDTH_MIN * DETECTION_WINDOW_GROWTH**s))        
        shcoords_multiple_scales.append((np.array([h, w, h, w]) * hcoords_subset).astype(np.int16))
    shcoords_multiple_scales = np.array(shcoords_multiple_scales) 
    return shcoords_multiple_scales

def detect_simple(i, clf, hcoords, n, features_indexes, threshold=0.0, windows=None, shcoords_multiple_scales=None, verbose=False):
    if verbose:
        print("[detect_simple...]")
    t1 = time.time()
    times = {}
    t1_preprocess = time.time()
    i_resized = haar.resize_image(i)
    i_gray = cv2.cvtColor(i_resized, cv2.COLOR_BGR2GRAY)
    i_h, i_w = i_gray.shape
    t2_preprocess = time.time()
    dt_preprocess = t2_preprocess - t1_preprocess
    times["preprocess"] = dt_preprocess
    if verbose:
        print(f"[detect_simple: preprocessing done; time: {dt_preprocess} s, i_gray.shape: {i_gray.shape}]")
    t1_ii = time.time()
    ii = haar.integral_image_numba_jit(i_gray)
    t2_ii = time.time()
    dt_ii = t2_ii - t1_ii
    times["ii"] = dt_ii
    if verbose:
        print(f"[detect_simple: integral_image_numba_jit done; time: {dt_ii} s]")
    if windows is None:
        t1_prepare = time.time()
        windows, shcoords_multiple_scales = prepare_detection_windows_and_scaled_haar_coords(i_h, i_w, hcoords, features_indexes)
        t2_prepare = time.time()
        dt_prepare = t2_prepare - t1_prepare
        times["prepare"] = dt_prepare    
        if verbose:
            print(f"[detect_simple: prepare_detection_windows_and_scaled_haar_coords done; time: {dt_prepare} s, windows to check: {windows.shape[0]}]")
    t1_haar = time.time()    
    X = haar.haar_features_multiple_windows_numba_jit(ii, windows, shcoords_multiple_scales, n, features_indexes)
    t2_haar = time.time()
    dt_haar = t2_haar - t1_haar
    times["haar"] = dt_haar
    if verbose:
        print(f"[detect_simple: haar_features_multiple_windows done; time: {dt_haar} s]")
    t1_frbb = time.time()    
    responses = clf.decision_function(X)
    t2_frbb = time.time()
    dt_frbb = t2_frbb - t1_frbb 
    times["frbb"] = dt_frbb 
    if verbose:
        print(f"[detect_simple: clf.decision_function done; time: {dt_frbb} s]")
    t1_ti = time.time()                
    detected = responses > threshold
    detections = windows[detected, 1:] # skipping scale index
    responses = responses[detected] 
    t2_ti = time.time()
    dt_ti = t2_ti - t1_ti
    times["ti"] = dt_ti
    if verbose:
        print(f"[detect_simple: finding detections (thresholding and indexing) done; time: {dt_ti} s]")        
    t2 = time.time()
    if verbose:
        print(f"[detect_simple done; time: {t2 - t1} s]")                    
    return detections, responses, times

def detect_parallel(i, clf, hcoords, n, features_indexes, threshold=0.0, windows=None, shcoords_multiple_scales=None, n_jobs=8, verbose=False):
    if verbose:
        print("[detect_parallel...]")
    t1 = time.time()
    times = {}
    t1_preprocess = time.time()
    i_resized = haar.resize_image(i)
    i_gray = cv2.cvtColor(i_resized, cv2.COLOR_BGR2GRAY)
    i_h, i_w = i_gray.shape
    t2_preprocess = time.time()
    dt_preprocess = t2_preprocess - t1_preprocess
    times["preprocess"] = dt_preprocess
    if verbose:
        print(f"[detect_parallel: preprocessing done; time: {dt_preprocess} s; i_gray.shape: {i_gray.shape}]")
    t1_ii = time.time()
    ii = haar.integral_image_numba_jit(i_gray)
    t2_ii = time.time()
    dt_ii = t2_ii - t1_ii
    times["ii"] = dt_ii
    if verbose:
        print(f"[detect_parallel: integral_image_numba_jit done; time: {dt_ii} s]")
    if windows is None:
        t1_prepare = time.time()
        windows, shcoords_multiple_scales = prepare_detection_windows_and_scaled_haar_coords(i_h, i_w, hcoords, features_indexes)
        t2_prepare = time.time()
        dt_prepare = t2_prepare - t1_prepare
        times["prepare"] = dt_prepare
        if verbose:
            print(f"[detect_parallel: prepare_detection_windows_and_scaled_haar_coords done; time: {dt_prepare} s; windows to check: {windows.shape[0]}]")    
    t1_parallel = time.time()
    m = windows.shape[0]
    n_calls = n_jobs * 1
    job_size = m // n_calls
    job_ranges = job_size * np.ones(n_calls, dtype=np.int32)        
    job_ranges[:m % n_calls] += 1
    job_ranges = np.r_[0, np.cumsum(job_ranges)]                  
    with Parallel(n_jobs=n_jobs, verbose=0) as parallel:      
        def worker(job_index):
            job_slice = slice(job_ranges[job_index], job_ranges[job_index + 1])
            job_windows = windows[job_slice]
            X = haar.haar_features_multiple_windows_numba_jit_tf(ii, job_windows, shcoords_multiple_scales, n, features_indexes)
            job_responses = clf.decision_function(X)         
            return job_responses 
        workers_results = parallel((delayed(worker)(job_index) for job_index in range(n_calls)))
        responses =  reduce(lambda a, b: np.r_[a, b], [jr for jr in workers_results])
        detected = responses > threshold
        detections = windows[detected, 1:] # skipping scale index
        responses = responses[detected] 
    t2_parallel = time.time()
    dt_parallel = t2_parallel - t1_parallel
    times["parallel"] = dt_parallel
    if verbose:
        print(f"[detect_parallel: all parallel jobs done (haar_features_multiple_windows_numba_jit_tf, clf.decision_function, finding detections (thresholding and indexing); time {dt_parallel} s]")    
    t2 = time.time()
    if verbose:
        print(f"[detect_parallel done; time: {t2 - t1} s]")                    
    return detections, responses, times

def detect_cuda(i, clf, hcoords, features_indexes, threshold=0.0, windows=None, shcoords_multiple_scales=None, 
                dev_windows=None, dev_shcoords_multiple_scales=None, dev_X_selected=None, dev_mins_selected=None, dev_maxes_selected=None, dev_logits=None, dev_responses=None, 
                verbose=False):
    if verbose:
        print("[detect_cuda...]")
    t1 = time.time()
    times = {}
    t1_preprocess = time.time()
    i_resized = haar.resize_image(i)
    i_gray = cv2.cvtColor(i_resized, cv2.COLOR_BGR2GRAY)
    i_h, i_w = i_gray.shape
    t2_preprocess = time.time()
    dt_preprocess = t2_preprocess - t1_preprocess
    times["preprocess"] = dt_preprocess
    if verbose:
        print(f"[detect_cuda: preprocessing done; time: {dt_preprocess} s; i_gray.shape: {i_gray.shape}]")
    t1_ii = time.time()
    ii = haar.integral_image_numba_jit(i_gray)
    t2_ii = time.time()
    dt_ii = t2_ii - t1_ii
    times["ii"] = dt_ii
    if verbose:
        print(f"[detect_cuda: integral_image_numba_jit done; time: {dt_ii} s]")
    if windows is None:
        t1_prepare = time.time()
        windows, shcoords_multiple_scales = prepare_detection_windows_and_scaled_haar_coords(i_h, i_w, hcoords, features_indexes)
        dev_windows = cuda.to_device(windows)
        dev_shcoords_multiple_scales = cuda.to_device(shcoords_multiple_scales)        
        t2_prepare = time.time()
        dt_prepare = t2_prepare - t1_prepare 
        times["prepare"] = dt_prepare
        if verbose:
            print(f"[detect_cuda: prepare_detection_windows_and_scaled_haar_coords done; time: {dt_prepare} s; windows to check: {windows.shape[0]}]")
    if dev_X_selected is None:
        dev_X_selected = cuda.device_array((m, T), dtype=np.int16)
    if dev_mins_selected is None:
        dev_mins_selected = cuda.to_device(clf.mins_selected_)
    if dev_maxes_selected is None:        
        dev_maxes_selected = cuda.to_device(clf.maxes_selected_)
    if dev_logits is None:
        dev_logits = cuda.to_device(clf.logits_)                
    if dev_responses is None:
        dev_responses = cuda.device_array(m, dtype=np.float32)
    t1_haar = time.time()
    tpb = cuda.get_current_device().MAX_THREADS_PER_BLOCK // 2
    bpg = windows.shape[0]
    dev_ii = cuda.to_device(ii)
    haar.haar_features_multiple_windows_numba_cuda[bpg, tpb](dev_ii, dev_windows, dev_shcoords_multiple_scales, dev_X_selected)
    cuda.synchronize()
    t2_haar = time.time()
    dt_haar = t2_haar - t1_haar
    times["haar"] = dt_haar
    if verbose:
        print(f"[detect_cuda: haar_features_multiple_windows_numba_cuda done; time: {dt_haar} s]")
    t1_frbb = time.time()    
    FastRealBoostBins.decision_function_numba_cuda_job[bpg, tpb](dev_X_selected, dev_mins_selected, dev_maxes_selected, dev_logits, dev_responses)
    responses = dev_responses.copy_to_host()
    cuda.synchronize()
    t2_frbb = time.time()
    dt_frbb = t2_frbb - t1_frbb
    times["frbb"] = dt_frbb  
    if verbose:
        print(f"[detect_cuda: FastRealBoostBins.decision_function_numba_cuda_job done; time: {dt_frbb} s]")
    t1_ti = time.time()                
    detected = responses > threshold
    detections = windows[detected, 1:] # skipping scale index
    responses = responses[detected] 
    t2_ti = time.time()
    dt_ti = t2_ti - t1_ti
    times["ti"] = dt_ti 
    if verbose:
        print(f"[detect_cuda: finding detections (thresholding and indexing) done; time: {dt_ti} s]")        
    t2 = time.time()
    if verbose:
        print(f"[detect_cuda done; time: {t2 - t1} s]")                 
    return detections, responses, times

def detect_cuda_within_multiple_clfs(ii, clf, hcoords, features_indexes, threshold=0.0, windows=None, shcoords_multiple_scales=None, 
                                dev_windows=None, dev_shcoords_multiple_scales=None, dev_X_selected=None, dev_mins_selected=None, dev_maxes_selected=None, dev_logits=None, dev_responses=None, 
                                verbose=False):
    if verbose:
        print("[detect_cuda_within_multiple_clfs...]")
    t1 = time.time()
    times = {}
    t1_haar = time.time()
    tpb = cuda.get_current_device().MAX_THREADS_PER_BLOCK // 2
    bpg = windows.shape[0]
    dev_ii = cuda.to_device(ii)
    haar.haar_features_multiple_windows_numba_cuda[bpg, tpb](dev_ii, dev_windows, dev_shcoords_multiple_scales, dev_X_selected)
    cuda.synchronize()
    t2_haar = time.time()
    dt_haar = t2_haar - t1_haar
    times["haar"] = dt_haar
    if verbose:
        print(f"[detect_cuda_within_multiple_clfs: haar_features_multiple_windows_numba_cuda done; time: {dt_haar} s]")
    t1_frbb = time.time()    
    FastRealBoostBins.decision_function_numba_cuda_job[bpg, tpb](dev_X_selected, dev_mins_selected, dev_maxes_selected, dev_logits, dev_responses)
    responses = dev_responses.copy_to_host()
    cuda.synchronize()
    t2_frbb = time.time()
    dt_frbb = t2_frbb - t1_frbb
    times["frbb"] = dt_frbb  
    if verbose:
        print(f"[detect_cuda_within_multiple_clfs: FastRealBoostBins.decision_function_numba_cuda_job done; time: {dt_frbb} s]")
    t1_ti = time.time()                
    detected = responses > threshold
    detections = windows[detected, 1:] # skipping scale index
    responses = responses[detected] 
    t2_ti = time.time()
    dt_ti = t2_ti - t1_ti
    times["ti"] = dt_ti 
    if verbose:
        print(f"[detect_cuda_within_multiple_clfs: finding detections (thresholding and indexing) done; time: {dt_ti} s]")        
    t2 = time.time()
    if verbose:
        print(f"[detect_cuda_within_multiple_clfs done; time: {t2 - t1} s]")                 
    return detections, responses, times


def postprocess_nms(detections, responses, threshold=0.5):
    d = detections
    r = responses
    d_final = []
    r_final = []
    indexes = np.ones(len(detections), dtype=bool)
    arg_sort = np.argsort(-r, kind="stable")
    d = d[arg_sort]
    r = r[arg_sort]
    for i in range(len(detections) - 1):
        if indexes[i] == False:
            continue
        indexes[i] = False
        d_final.append(d[i])
        r_final.append(r[i])
        for j in range(i + 1, len(detections)):
            if indexes[j] == False:
                continue            
            if haar.iou2(d[i], d[j]) >= threshold:
                indexes[j] = False
    return d_final, r_final

def postprocess_avg(detections, responses, threshold=0.5):
    d = detections
    r = responses
    d_final = []
    r_final = []
    indexes = np.ones(len(detections), dtype=bool)
    arg_sort = np.argsort(-r, kind="stable")
    d = d[arg_sort]
    r = r[arg_sort]
    for i in range(len(detections) - 1):
        if indexes[i] == False:
            continue
        indexes[i] = False
        d_avg = []
        r_avg = []
        d_avg.append(d[i])
        r_avg.append(r[i])
        for j in range(i + 1, len(detections)):
            if indexes[j] == False:
                continue            
            if haar.iou2(d[i], d[j]) >= threshold:
                indexes[j] = False
                d_avg.append(d[j])
                r_avg.append(r[j])
        d_avg = (np.round(np.mean(np.array(d_avg), axis=0))).astype(np.int16)
        r_avg = np.mean(r_avg)
        d_final.append(d_avg)
        r_final.append(r_avg)
    return d_final, r_final

def demo_detect_in_video(clf, hcoords, threshold, computations="cuda", postprocess="avg", n_jobs=8, verbose_loop=True, verbose_detect=False):
    print("DEMO OF DETECT IN VIDEO...")
    color_detect = (0, 255, 255)
    color_info = (255, 255, 255)
    gpu_name = gpu_props()["name"]
    features_indexes = clf.features_indexes_
    video = cv2.VideoCapture(CV2_VIDEO_CAPTURE_CAMERA_INDEX + (cv2.CAP_DSHOW if CV2_VIDEO_CAPTURE_IS_IT_MSWINDOWS else 0))
    video.set(cv2.CAP_PROP_FRAME_WIDTH, 640)
    video.set(cv2.CAP_PROP_FRAME_HEIGHT, 480)
    video.set(cv2.CAP_PROP_FPS, 30)    
    _, frame = video.read()
    frame_h, frame_w, _ = frame.shape
    resized_height = haar.HEIGHT    
    resized_width = int(np.round(frame.shape[1] / frame.shape[0] * resized_height))
    windows, shcoords_multiple_scales = prepare_detection_windows_and_scaled_haar_coords(resized_height, resized_width, hcoords, features_indexes)
    print(f"[frame shape: {frame.shape}]")
    print(f"[windows per frame: {windows.shape[0]}]")
    print(f"[terms per window: {clf.T_}]")
    print(f"[about to start a camera...]")
    h_scale = frame_h / resized_height
    w_scale = frame_w / resized_width 
    n_frames = 0
    ma_decay = 0.9
    fps_disp_ma = 0.0    
    fps_disp = 0.0
    fps_comps_ma = 0.0    
    fps_comps = 0.0   
    draw_thickness = 1 if postprocess == None else 2
    # device side arrays in case of cuda method
    dev_windows = None 
    dev_shcoords_multiple_scales = None    
    dev_X_selected = None     
    dev_mins_selected = None
    dev_maxes_selected = None
    dev_logits = None
    dev_responses = None
    if computations == "cuda":
        m, T = windows.shape[0], features_indexes.size
        dev_windows = cuda.to_device(windows)
        dev_shcoords_multiple_scales = cuda.to_device(shcoords_multiple_scales)        
        dev_X_selected = cuda.device_array((m, T), dtype=np.int16)
        dev_mins_selected = cuda.to_device(clf.mins_selected_)
        dev_maxes_selected = cuda.to_device(clf.maxes_selected_)
        dev_logits = cuda.to_device(clf.logits_)
        dev_responses = cuda.device_array(m, dtype=np.float32)
    tpf_prev = 0.0
    time_comps = 0.0
    time_comps_haar = 0.0
    time_comps_frbb = 0.0
    t1_loop = time.time()
    while(True):
        t1 = time.time()
        if verbose_loop:
            print(f"----------------------------------------------------------------")
            print(f"[frame: {n_frames}]")        
        t1_read = time.time()
        _, frame = video.read()
        t2_read = time.time()
        t1_flip = time.time()
        frame = cv2.flip(frame, 1)
        t2_flip = time.time()
        if verbose_loop:
            print(f"[read time: {t2_read - t1_read} s]")
            print(f"[flip time: {t2_flip - t1_flip} s]")
            print(f"[windows per frame: {windows.shape[0]}]")
            print(f"[terms per window: {clf.T_}]")                            
        t1_comps = time.time()
        if computations == "simple":
            detections, responses, times = detect_simple(frame, clf, hcoords, n, features_indexes, threshold, windows, shcoords_multiple_scales, verbose=verbose_detect)
        elif computations == "parallel":
            detections, responses, times = detect_parallel(frame, clf, hcoords, n, features_indexes, threshold, windows, shcoords_multiple_scales, n_jobs=n_jobs, verbose=verbose_detect)        
        elif computations == "cuda":
            detections, responses, times = detect_cuda(frame, clf, hcoords, features_indexes, threshold, windows, shcoords_multiple_scales, 
                                                       dev_windows, dev_shcoords_multiple_scales, dev_X_selected, dev_mins_selected, dev_maxes_selected, dev_logits, dev_responses, 
                                                       verbose=verbose_detect)                        
        t2_comps = time.time()
        t1_post = time.time()
        if postprocess is not None:
            if postprocess == "nms":
                detections, responses = postprocess_nms(detections, responses, 0.25)
            if postprocess == "avg":
                detections, responses = postprocess_avg(detections, responses, 0.25)
        t2_post = time.time()
        t1_other = time.time() 
        for index, (j0, k0, h, w) in enumerate(detections):
            js = int(np.round(j0 * h_scale))
            ks = int(np.round(k0 * w_scale))
            hs = int(np.round(h * h_scale))
            ws = int(np.round(w * w_scale))
            cv2.rectangle(frame, (ks, js), (ks + ws - 1, js + hs - 1), color_detect, draw_thickness)
            if postprocess:
                cv2.putText(frame, f"{responses[index]:.1f}", (k0, j0 + ws - 2), cv2.FONT_HERSHEY_PLAIN, 1.0, color_detect, draw_thickness)
        normalizer_ma = 1.0 / (1.0 - ma_decay**(n_frames + 1))
        if n_frames > 0:
            fps_disp_ma = ma_decay * fps_disp_ma + (1.0 - ma_decay) * 1.0 / tpf_prev
            fps_disp = fps_disp_ma * normalizer_ma
        fps_comps_ma = ma_decay * fps_comps_ma + (1.0 - ma_decay) * 1.0 / (t2_comps - t1_comps)
        fps_comps = fps_comps_ma * normalizer_ma            
        time_comps += t2_comps - t1_comps
        text_shift = 16
        cv2.putText(frame, f"FRAME: {n_frames}", (0, 0 + text_shift), cv2.FONT_HERSHEY_PLAIN, 1.0, color_info, 1)        
        cv2.putText(frame, f"WINDOWS PER FRAME: {windows.shape[0]}", (0, frame_h - 1 - 4 * text_shift), cv2.FONT_HERSHEY_PLAIN, 1.0, color_info, 1)
        cv2.putText(frame, f"TERMS PER WINDOW: {clf.T_}", (0, frame_h - 1 - 3 * text_shift), cv2.FONT_HERSHEY_PLAIN, 1.0, color_info, 1)
        cv2.putText(frame, f"GPU: {gpu_name}", (0, frame_h - 1 - 2 * text_shift), cv2.FONT_HERSHEY_PLAIN, 1.0, color_info, 1)
        comps_details = ""
        if times["haar"] and times["frbb"]:
            comps_details += f"[HAAR: {times['haar'] * 1000:06.2f} ms"            
            comps_details += f", FRBB: {times['frbb'] * 1000:06.2f} ms]"
            time_comps_haar += times["haar"]
            time_comps_frbb += times["frbb"]
        cv2.putText(frame, f"FPS (COMPUTATIONS): {fps_comps:.2f} {comps_details}", (0, frame_h - 1 - 1 * text_shift), cv2.FONT_HERSHEY_PLAIN, 1.0, color_info, 1)
        cv2.putText(frame, f"FPS (DISPLAY): {fps_disp:.2f}", (0, frame_h - 1), cv2.FONT_HERSHEY_PLAIN, 1.0, color_info, 1)                    
        imshow_name = "DEMO: FAST REAL-BOOST WITH BINS WORKING ON HAAR-LIKE FEATURES [press ESC to quit]"             
        cv2.imshow(imshow_name, frame)
        cv2.namedWindow(imshow_name)
        if cv2.waitKey(1) & 0xFF == 27: # esc key
            break       
        t2_other = time.time()        
        n_frames += 1
        if verbose_loop:
            print(f"[computations time: {t2_comps - t1_comps} s]")
            print(f"[postprocess time: {t2_post - t1_post} s]")
            print(f"[other time: {t2_other - t1_other} s]")
            print(f"[fps (computations): {fps_comps:.2f}]")
            print(f"[fps (display): {fps_disp:.2f}]")
            print(f"[detections in this frame: {len(detections)}]")           
        t2 = time.time()
        tpf_prev = t2 - t1        
    t2_loop = time.time()
    cv2.destroyAllWindows()
    video.release()    
    avg_fps_comps = n_frames / time_comps
    avg_time_comps_haar = time_comps_haar / n_frames
    avg_time_comps_frbb = time_comps_frbb / n_frames
    avg_fps_disp = n_frames / (t2_loop - t1_loop)
    print(f"DEMO OF DETECT IN VIDEO DONE. [avg fps (computations): {avg_fps_comps:.2f}, avg time haar: {avg_time_comps_haar * 1000:.2f} ms, avg time frbb: {avg_time_comps_frbb * 1000:.2f} ms; avg fps (display): {avg_fps_disp:.2f}]")
        
def demo_detect_in_video_multiple_clfs(clfs, hcoords, thresholds, postprocess="avg", verbose_loop=True, verbose_detect=False):
    print("DEMO OF DETECT IN VIDEO  (MULTIPLE CLFS)...")
    colors_detect = [(0, 255, 255), (255, 255, 0), (255, 0, 255), (255, 0, 0), (0, 0, 255), (255, 0, 0)]
    color_info = (255, 255, 255)
    gpu_name = gpu_props()["name"]
    video = cv2.VideoCapture(CV2_VIDEO_CAPTURE_CAMERA_INDEX + (cv2.CAP_DSHOW if CV2_VIDEO_CAPTURE_IS_IT_MSWINDOWS else 0))
    video.set(cv2.CAP_PROP_FRAME_WIDTH, 640)
    video.set(cv2.CAP_PROP_FRAME_HEIGHT, 480)
    video.set(cv2.CAP_PROP_FPS, 30)    
    _, frame = video.read()
    frame_h, frame_w, _ = frame.shape
    resized_height = haar.HEIGHT    
    resized_width = int(np.round(frame.shape[1] / frame.shape[0] * resized_height))    
    windows = prepare_detection_windows(resized_height, resized_width)    
    shcoords_multiple_scales = []
    features_indexes = []
    for clf in clfs:
        features_indexes.append(clf.features_indexes_)
        shcoords_multiple_scales.append(prepare_scaled_haar_coords(hcoords, clf.features_indexes_))            
    print(f"[frame shape: {frame.shape}]")
    print(f"[windows per frame: {windows.shape[0]}]")
    print(f"[terms per window: {clf.T_}]")
    print(f"[about to start a camera...]")
    h_scale = frame_h / resized_height
    w_scale = frame_w / resized_width 
    n_frames = 0
    ma_decay = 0.9
    fps_disp_ma = 0.0    
    fps_disp = 0.0
    fps_comps_ma = 0.0    
    fps_comps = 0.0   
    draw_thickness = 1 if postprocess == None else 2
    # device side arrays in case of cuda method 
    dev_shcoords_multiple_scales = []    
    dev_X_selected = []
    dev_mins_selected = []
    dev_maxes_selected = []
    dev_logits = []
    dev_responses = []
    dev_windows = cuda.to_device(windows)
    for i, clf in enumerate(clfs):
        m, T = windows.shape[0], features_indexes[i].size        
        dev_shcoords_multiple_scales.append(cuda.to_device(shcoords_multiple_scales[i]))        
        dev_X_selected.append(cuda.device_array((m, T), dtype=np.int16))
        dev_mins_selected.append(cuda.to_device(clf.mins_selected_))
        dev_maxes_selected.append(cuda.to_device(clf.maxes_selected_))
        dev_logits.append(cuda.to_device(clf.logits_))
        dev_responses.append(cuda.device_array(m, dtype=np.float32))
    tpf_prev = 0.0
    time_comps = 0.0
    time_comps_haar = 0.0
    time_comps_frbb = 0.0
    t1_loop = time.time()
    while(True):
        t1 = time.time()
        if verbose_loop:
            print(f"----------------------------------------------------------------")
            print(f"[frame: {n_frames}]")        
        t1_read = time.time()
        _, frame = video.read()
        t2_read = time.time()
        t1_flip = time.time()
        frame = cv2.flip(frame, 1)
        t2_flip = time.time()        
        tpf_comps = 0.0
        tpf_post = 0.0
        times_haar = 0.0
        times_frbb = 0.0        
        t1_preprocess = time.time()
        i_resized = haar.resize_image(frame)
        i_gray = cv2.cvtColor(i_resized, cv2.COLOR_BGR2GRAY)
        t2_preprocess = time.time()            
        t1_ii = time.time()
        ii = haar.integral_image_numba_jit(i_gray)
        t2_ii = time.time()                    
        if verbose_loop:
            print(f"[read time: {t2_read - t1_read} s]")
            print(f"[flip time: {t2_flip - t1_flip} s]")
            print(f"[preprocessing done; time: {t2_preprocess - t1_preprocess} s; i_gray.shape: {i_gray.shape}]")
            print(f"[integral image done; time: {t2_ii - t1_ii} s]")            
            print(f"[windows per frame: {windows.shape[0]}]")
            print(f"[terms per window for particular clfs: {[clf.T_ for clf in clfs]}]")        
        for i in range(len(clfs)):
            t1_comps = time.time()  
            detections, responses, times = detect_cuda_within_multiple_clfs(ii, clfs[i], hcoords, features_indexes[i], thresholds[i], windows, shcoords_multiple_scales[i], 
                                                                            dev_windows, dev_shcoords_multiple_scales[i], dev_X_selected[i], dev_mins_selected[i], dev_maxes_selected[i], dev_logits[i], dev_responses[i], 
                                                                            verbose=verbose_detect)
            t2_comps = time.time()
            tpf_comps += t2_comps - t1_comps            
            t1_post = time.time()
            if postprocess is not None:
                if postprocess == "nms":
                    detections, responses = postprocess_nms(detections, responses, 0.25)
                if postprocess == "avg":
                    detections, responses = postprocess_avg(detections, responses, 0.25)
            t2_post = time.time()
            tpf_post += t2_post - t1_post
            if times["haar"] and times["frbb"]:
                times_haar += times["haar"]
                times_frbb += times["frbb"] 
            for index, (j0, k0, h, w) in enumerate(detections):
                js = int(np.round(j0 * h_scale))
                ks = int(np.round(k0 * w_scale))
                hs = int(np.round(h * h_scale))
                ws = int(np.round(w * w_scale))
                cv2.rectangle(frame, (ks, js), (ks + ws - 1, js + hs - 1), colors_detect[i], draw_thickness)
                if postprocess:
                    cv2.putText(frame, f"{responses[index]:.1f}", (k0, j0 + ws - 2), cv2.FONT_HERSHEY_PLAIN, 1.0, colors_detect[i], draw_thickness)            
        normalizer_ma = 1.0 / (1.0 - ma_decay**(n_frames + 1))
        if n_frames > 0:
            fps_disp_ma = ma_decay * fps_disp_ma + (1.0 - ma_decay) * 1.0 / tpf_prev
            fps_disp = fps_disp_ma * normalizer_ma
        fps_comps_ma = ma_decay * fps_comps_ma + (1.0 - ma_decay) * 1.0 / tpf_comps
        fps_comps = fps_comps_ma * normalizer_ma
        time_comps += tpf_comps
        text_shift = 16
        cv2.putText(frame, f"FRAME: {n_frames}", (0, 0 + text_shift), cv2.FONT_HERSHEY_PLAIN, 1.0, color_info, 1)        
        cv2.putText(frame, f"WINDOWS PER FRAME: {windows.shape[0]}", (0, frame_h - 1 - 4 * text_shift), cv2.FONT_HERSHEY_PLAIN, 1.0, color_info, 1)
        cv2.putText(frame, f"TERMS PER WINDOW FOR ALL CLFS: {[clf.T_ for clf in clfs]}", (0, frame_h - 1 - 3 * text_shift), cv2.FONT_HERSHEY_PLAIN, 1.0, color_info, 1)
        cv2.putText(frame, f"GPU: {gpu_name}", (0, frame_h - 1 - 2 * text_shift), cv2.FONT_HERSHEY_PLAIN, 1.0, color_info, 1)
        comps_details = ""
        if times_haar > 0.0 and times_frbb > 0.0:
            comps_details += f"[HAAR: {times_haar * 1000:06.2f} ms"            
            comps_details += f", FRBB: {times_frbb * 1000:06.2f} ms]"
            time_comps_haar += times_haar
            time_comps_frbb += times_frbb
        cv2.putText(frame, f"FPS (COMPUTATIONS): {fps_comps:.2f} {comps_details}", (0, frame_h - 1 - 1 * text_shift), cv2.FONT_HERSHEY_PLAIN, 1.0, color_info, 1)
        cv2.putText(frame, f"FPS (DISPLAY): {fps_disp:.2f}", (0, frame_h - 1), cv2.FONT_HERSHEY_PLAIN, 1.0, color_info, 1)                    
        imshow_name = "DEMO: FAST REAL-BOOST WITH BINS WORKING ON HAAR-LIKE FEATURES [press ESC to quit]"             
        cv2.imshow(imshow_name, frame)
        cv2.namedWindow(imshow_name)
        if cv2.waitKey(1) & 0xFF == 27: # esc key
            break
        n_frames += 1
        if verbose_loop:
            print(f"[computations time: {tpf_comps} s]")
            print(f"[postprocess time: {tpf_post} s]")
            print(f"[fps (computations): {fps_comps:.2f}]")
            print(f"[fps (display): {fps_disp:.2f}]")
            print(f"[detections in this frame: {len(detections)}]")           
        t2 = time.time()
        tpf_prev = t2 - t1        
    t2_loop = time.time()
    cv2.destroyAllWindows()
    video.release()    
    avg_fps_comps = n_frames / time_comps
    avg_time_comps_haar = time_comps_haar / n_frames
    avg_time_comps_frbb = time_comps_frbb / n_frames
    avg_fps_disp = n_frames / (t2_loop - t1_loop)
    print(f"DEMO OF DETECT IN VIDEO (MULTIPLE CLFS) DONE. [avg fps (computations): {avg_fps_comps:.2f}, avg time haar: {avg_time_comps_haar * 1000:.2f} ms, avg time frbb: {avg_time_comps_frbb * 1000:.2f} ms; avg fps (display): {avg_fps_disp:.2f}]")

        
# ----------------------------------------------------------------------------------------------------------------------------------------------------------------
# MAIN
# ----------------------------------------------------------------------------------------------------------------------------------------------------------------
if __name__ == "__main__":        
    print("DEMONSTRATION OF \"FAST REAL-BOOST WITH BINS\" ALGORITHM IMPLEMENTED VIA NUMBA.JIT AND NUMBA.CUDA.")

    n = haar.HAAR_TEMPLATES.shape[0] * S**2 * (2 * P - 1)**2    
    hinds = haar.haar_indexes(S, P)
    hcoords = haar.haar_coords(S, P, hinds)
    
    data_suffix = f"{KIND}_n_{n}_S_{S}_P_{P}_NPI_{NPI}_SEED_{SEED}" 
    DATA_NAME = f"data_{data_suffix}.bin"
    CLF_NAME = f"clf_frbb_{data_suffix}_T_{T}_B_{B}.bin"    
    print(f"DATA_NAME: {DATA_NAME}")
    print(f"CLF_NAME: {CLF_NAME}")
    print(f"GPU_PROPS: {gpu_props()}")    
    
    if DEMO_HAAR_FEATURES_ALL:
        demo_haar_features(hinds, hcoords, n)      
    
    if REGENERATE_DATA:
        if KIND == "face":
            X_train, y_train, X_test, y_test = datagenerator.fddb_data_to_haar(hcoords, n, NPI, seed=SEED, verbose=False)
        elif KIND == "hand":                        
<<<<<<< HEAD
            X_train, y_train, X_test, y_test = datagenerator.hagrid_data(hcoords, n, NPI, seed=SEED, verbose=False)
=======
            X_train, y_train, X_test, y_test = datagenerator.hagrid_data_to_haar(hcoords, n, NPI, seed=SEED, verbose=True)
>>>>>>> d38dd053
        pickle_objects(FOLDER_DATA + DATA_NAME, [X_train, y_train, X_test, y_test])
    
    if FIT_OR_REFIT_MODEL or MEASURE_ACCS_OF_MODEL:
        if not REGENERATE_DATA: 
            [X_train, y_train, X_test, y_test] = unpickle_objects(FOLDER_DATA + DATA_NAME)
        print(f"[X_train.shape: {X_train.shape} (positives: {np.sum(y_train == 1)}), X_test.shape: {X_test.shape} (positives: {np.sum(y_test == 1)})]")
    
    if FIT_OR_REFIT_MODEL: 
        clf = FastRealBoostBins(T=T, B=B, fit_mode="numba_cuda", decision_function_mode="numba_cuda", verbose=True, debug_verbose=False)
        clf.fit(X_train, y_train)
        pickle_objects(FOLDER_CLFS + CLF_NAME, [clf])
    
    if (MEASURE_ACCS_OF_MODEL or DEMO_DETECT_IN_VIDEO) and not FIT_OR_REFIT_MODEL:
        [clf] = unpickle_objects(FOLDER_CLFS + CLF_NAME)
    
    if DEMO_HAAR_FEATURES_SELECTED and clf is not None:
        selected = features_indexes_
        demo_haar_features(hinds[selected], hcoords[selected], selected.size)
        
    if MEASURE_ACCS_OF_MODEL:
        measure_accs_of_model(clf, X_train, y_train, X_test, y_test)        
        
    if DEMO_DETECT_IN_VIDEO:
        demo_detect_in_video(clf, hcoords, threshold=DETECTION_THRESHOLD, computations="cuda", postprocess=DETECTION_POSTPROCESS, n_jobs=8, verbose_loop=True, verbose_detect=True)
        
    if DEMO_DETECT_IN_VIDEO_MULTIPLE_CLFS:        
        clfs_names = ["clf_frbb_face_n_18225_S_5_P_5_NPI_200_SEED_0_T_1024_B_8.bin", "clf_frbb_hand_n_18225_S_5_P_5_NPI_10_SEED_0_T_1024_B_8.bin"]
        clfs = [unpickle_objects(FOLDER_CLFS + clf_name)[0] for clf_name in clfs_names]
        thresholds = [5.0, 7.0] # TODO make thresholds within clfs
        demo_detect_in_video_multiple_clfs(clfs, hcoords, thresholds, postprocess=DETECTION_POSTPROCESS, verbose_loop=True, verbose_detect=True)

    print("ALL DONE.")

    
if __name__ == "__rocs__":        
    print("ROCS...")
    
    clfs_settings = [                     
                      {"KIND": "hand", "S": 5, "P": 5, "NPI": 10, "SEED": 0, "T": 2048, "B": 8}                  
                     ]
    
    for s in clfs_settings:
        KIND = s["KIND"]
        S = s["S"]
        P = s["P"]
        NPI = s["NPI"]        
        SEED = s["SEED"]
        T = s["T"]
        B = s["B"] 
        n = haar.HAAR_TEMPLATES.shape[0] * S**2 * (2 * P - 1)**2    
        hinds = haar.haar_indexes(S, P)
        hcoords = haar.haar_coords(S, P, hinds)            
        data_suffix = f"{KIND}_n_{n}_S_{S}_P_{P}_NPI_{NPI}_SEED_{SEED}"                                      
        DATA_NAME = "data_hand_n_18225_S_5_P_5_NPI_10_SEED_0.bin"
        [X_train, y_train, X_test, y_test] = unpickle_objects(FOLDER_DATA + DATA_NAME)        
        CLF_NAME = f"clf_frbb_{data_suffix}_T_{T}_B_{B}.bin"            
        print("---")
        print(f"DATA_NAME: {DATA_NAME}")
        print(f"CLF_NAME: {CLF_NAME}")                            
        [clf] = unpickle_objects(FOLDER_CLFS + CLF_NAME)                
        responses_test = clf.decision_function(X_test)
        roc = roc_curve(y_test, responses_test)
        best_thr, best_prec = best_threshold_via_prec(roc, y_test) 
        fars, sens, thrs = roc
        roc_arr = np.array([fars, sens, thrs]).T        
        plt.plot(fars, sens, label=CLF_NAME)
        print(f"[X_train.shape: {X_train.shape}, X_test.shape: {X_test.shape}]")        
        # with np.printoptions(threshold=np.inf):
        #     print(roc_arr)
    plt.xscale("log")
    plt.xlabel("FAR")
    plt.ylabel("SENSITIVITY")
    plt.legend(loc="lower right", fontsize=8)
    plt.show()<|MERGE_RESOLUTION|>--- conflicted
+++ resolved
@@ -867,11 +867,7 @@
         if KIND == "face":
             X_train, y_train, X_test, y_test = datagenerator.fddb_data_to_haar(hcoords, n, NPI, seed=SEED, verbose=False)
         elif KIND == "hand":                        
-<<<<<<< HEAD
-            X_train, y_train, X_test, y_test = datagenerator.hagrid_data(hcoords, n, NPI, seed=SEED, verbose=False)
-=======
             X_train, y_train, X_test, y_test = datagenerator.hagrid_data_to_haar(hcoords, n, NPI, seed=SEED, verbose=True)
->>>>>>> d38dd053
         pickle_objects(FOLDER_DATA + DATA_NAME, [X_train, y_train, X_test, y_test])
     
     if FIT_OR_REFIT_MODEL or MEASURE_ACCS_OF_MODEL:
