--- conflicted
+++ resolved
@@ -25,15 +25,9 @@
 KIND = "face"
 S = 5 # "scales" parameter to generete Haar-like features
 P = 5 # "positions" parameter to generete Haar-like features
-<<<<<<< HEAD
-NPI = 10 # no. of negatives (negative windows) to sample per image from FDDB material
-AUG = 1 # data augmentation (0 -> none or 1 -> present)
-T = 2048 # size of ensemble in FastRealBoostBins (equivalently, no. of boosting rounds when fitting)
-=======
-NPI = 50 # no. of negatives (negative windows) to sample per image from FDDB material
+NPI = 100 # no. of negatives (negative windows) to sample per image from FDDB material
 AUG = 0 # data augmentation (0 -> none or 1 -> present)
 T = 1024 # size of ensemble in FastRealBoostBins (equivalently, no. of boosting rounds when fitting)
->>>>>>> 56c33f52
 B = 8 # no. of bins
 SEED = 0 # randomization seed
 DEMO_HAAR_FEATURES = False
@@ -945,17 +939,6 @@
 
     print("ALL DONE.")
     
-<<<<<<< HEAD
-if __name__ == "__main__":        
-    print("ROCS...")
-    
-    clfs_settings = [
-                     #{"S": 5, "P": 5, "NPI": 50, "AUG": 0, "SEED": 0, "T": 512, "B": 8},
-                     #{"S": 5, "P": 5, "NPI": 100, "AUG": 0, "SEED": 0, "T": 1024, "B": 8},
-                     #{"S": 5, "P": 5, "NPI": 100, "AUG": 0, "SEED": 0, "T": 2048, "B": 8},
-                     {"S": 5, "P": 5, "NPI": 10, "AUG": 1, "SEED": 0, "T": 512, "B": 8},
-                     {"S": 5, "P": 5, "NPI": 10, "AUG": 1, "SEED": 0, "T": 2048, "B": 8}
-=======
 if __name__ == "__rocs__":        
     print("ROCS...")
     
@@ -964,7 +947,6 @@
                      {"S": 5, "P": 5, "NPI": 100, "AUG": 0, "SEED": 0, "T": 1024, "B": 8},
                      {"S": 5, "P": 5, "NPI": 100, "AUG": 0, "SEED": 0, "T": 2048, "B": 8},
                      #{"S": 5, "P": 5, "NPI": 10, "AUG": 1, "SEED": 0, "T": 512, "B": 8}
->>>>>>> 56c33f52
                      ]
     
     for s in clfs_settings:
@@ -981,15 +963,9 @@
         
         data_suffix = f"{KIND}_n_{n}_S_{S}_P_{P}_NPI_{NPI}_AUG_{AUG}_SEED_{SEED}" 
         #DATA_NAME = f"data_{data_suffix}.bin"
-<<<<<<< HEAD
-        #DATA_NAME = "data_face_n_18225_S_5_P_5_NPI_50_AUG_0_SEED_0.bin"                
-        #DATA_NAME = "data_face_n_18225_S_5_P_5_NPI_100_AUG_0_SEED_0.bin" 
-        DATA_NAME = "data_face_n_18225_S_5_P_5_NPI_10_AUG_1_SEED_0.bin"        
-=======
         #DATA_NAME = "data_face_n_18225_S_5_P_5_NPI_50_AUG_0_SEED_0.bin"
         #DATA_NAME = "data_face_n_18225_S_5_P_5_NPI_100_AUG_0_SEED_0.bin"        
         DATA_NAME = "data_face_n_18225_S_5_P_5_NPI_10_AUG_1_SEED_0.bin"                                     
->>>>>>> 56c33f52
         CLF_NAME = f"clf_frbb_{data_suffix}_T_{T}_B_{B}.bin"    
         print("---")
         print(f"DATA_NAME: {DATA_NAME}")
