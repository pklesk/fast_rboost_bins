--- conflicted
+++ resolved
@@ -28,28 +28,16 @@
 KIND = "hand"
 S = 5 # parameter "scales" to generete Haar-like features
 P = 5 # parameter "positions" to generete Haar-like features
-<<<<<<< HEAD
-NPI = 50 # no. of negatives (negative windows) to sample per image from FDDB material
-AUG = 0 # data augmentation (0 -> none or 1 -> present)
-=======
 AUG = True # data augmentation (0 -> none or 1 -> present)
 KOP = 5 # "kilos of positives " - no. of thousands of positives (positive windows) to generate (in case of synthetic data only; 0 value for real data, meaning 'not applicable')
 NPI = 10 # "negatives per image" - no. of negatives (negative windows) to sample per image (image real or generated synthetically) 
->>>>>>> be99910a
 T = 1024 # size of ensemble in FastRealBoostBins (equivalently, no. of boosting rounds when fitting)
 B = 8 # no. of bins
 SEED = 0 # randomization seed
 DEMO_HAAR_FEATURES = False
-<<<<<<< HEAD
-REGENERATE_DATA_FROM_FDDB = False
-REGENERATE_DATA_SYNTHETIC = True
-FIT_OR_REFIT_MODEL = True
-MEASURE_ACCS_OF_MODEL = True
-=======
 REGENERATE_DATA = True
 FIT_OR_REFIT_MODEL = False
 MEASURE_ACCS_OF_MODEL = False
->>>>>>> be99910a
 DEMO_DETECT_IN_VIDEO = False
 
 # cv2 camera settings
@@ -62,13 +50,8 @@
 DETECTION_WINDOW_WIDTH_MIN = 64
 DETECTION_WINDOW_GROWTH = 1.2
 DETECTION_WINDOW_JUMP = 0.05
-<<<<<<< HEAD
-DETECTION_THRESHOLD = 7.0
-DETECTION_POSTPROCESS = None # possible values: None, "nms", "avg"
-=======
 DETECTION_THRESHOLD = 6.0
 DETECTION_POSTPROCESS = "avg" # possible values: None, "nms", "avg"
->>>>>>> be99910a
 
 # folders
 FOLDER_DATA = "../data/"
@@ -367,97 +350,6 @@
     aug_str = " (with data augmentation)" if data_augmentation else ""
     for index in range(m):
         b_fname = folder_backgrounds + b_names[np.random.randint(n_b)] 
-<<<<<<< HEAD
-        b = cv2.imread(b_fname)
-        bh, bw = b.shape[:2]
-        t_fname = folder_targets + t_names[np.random.randint(n_t)]
-        t = cv2.imread(t_fname)        
-        print(f"{index}: [background: {b_fname}, target: {t_fname}]")
-        if np.random.rand() < 0.5:
-            b = np.fliplr(b)
-        if np.random.rand() < 0.5:
-            t = np.fliplr(t)
-        th, tw = t.shape[:2]
-        ratio = np.random.uniform(relative_min, relative_max)
-        side = min(bw, bh)
-        if th < tw:
-            ts = cv2.resize(t, (round(side *  ratio), round(side * ratio * th / tw)))
-        else:
-            ts = cv2.resize(t, (round(side *  ratio * tw / th), round(side * ratio)))
-        h, w = ts.shape[:2]
-        c = np.array([h, w]) / 2.0            
-        ts = rotate_bound(ts, np.random.uniform(-22.5, 22.5))
-        hr, wr = ts.shape[:2]
-        ts[ts == 0] = 255        
-        ts = cv2.medianBlur(ts, 3)
-        cr = np.array([hr, wr]) / 2.0
-        correction_shift = (np.round(cr - c)).astype(np.int16)
-        j0 = margin_pixels + correction_shift[0] + np.random.randint(bh - hr - 2 * margin_pixels - correction_shift[0])
-        k0 = margin_pixels + correction_shift[1] + np.random.randint(bw - wr - 2 * margin_pixels - correction_shift[1])
-        roi = b[j0 : j0 + hr, k0 : k0 + wr]
-        ts_gray = cv2.cvtColor(ts, cv2.COLOR_BGR2GRAY)    
-        _, mask = cv2.threshold(ts_gray, 245, 255, cv2.THRESH_BINARY_INV)    
-        mask_inv = cv2.bitwise_not(mask)
-        b_bg = cv2.bitwise_and(roi, roi, mask=mask_inv)
-        t_fg = cv2.bitwise_and(ts, ts, mask=mask)
-        overlay = cv2.add(b_bg, t_fg)
-        overlay = cv2.medianBlur(overlay, 3)
-        b[j0 : j0 + hr, k0 : k0 + wr] = overlay
-        j0 += correction_shift[0]
-        k0 += correction_shift[1]
-        target_coords = np.array([j0, k0, j0 + h - 1, k0 + w - 1])
-        i = cv2.cvtColor(b, cv2.COLOR_BGR2GRAY)       
-        ii = integral_image_numba_jit(i)                
-        if verbose:
-            b_copy = np.copy(b)
-            p1 = (k0, j0)
-            p2 = (k0 + w - 1, j0 + h - 1)
-            cv2.rectangle(b_copy, p1, p2, (0, 0, 255), 1)
-        shcoords_one_window = (np.array([h, w, h, w]) * hcoords).astype(np.int16)                        
-        feats = haar_features_one_window_numba_jit(ii, j0, k0, shcoords_one_window, n, np.arange(n, dtype=np.int32))
-        if verbose:
-            print(f"[positive window {target_coords} accepted; features: {feats}]")
-            cv2.imshow(imshow_title, b_copy)
-            cv2.waitKey(0)
-        X_list.append(feats)
-        y_list.append(1)
-        for _ in range(n_negs_per_img):            
-            while True:
-                side = min(b.shape[:2])
-                ratio = np.random.uniform(relative_min, relative_max)
-                rside = ratio * side
-                if tw < th:
-                    h = int(rside)
-                    w = int(rside * tw / th)
-                else:
-                    w = int(rside)
-                    h = int(rside * th / tw)                
-                j0 = int(np.random.random() * (i.shape[0] - h + 1))
-                k0 = int(np.random.random() * (i.shape[1] - w + 1))                 
-                patch = np.array([j0, k0, j0 + h - 1, k0 + w - 1])
-                max_iou = iou(patch, target_coords)       
-                if max_iou < neg_max_iou:
-                    shcoords_one_window = (np.array([h, w, h, w]) * hcoords).astype(np.int16)
-                    feats = haar_features_one_window_numba_jit(ii, j0, k0, shcoords_one_window, n, np.arange(n, dtype=np.int32))
-                    X_list.append(feats)
-                    y_list.append(-1)                    
-                    if verbose:
-                        print(f"[negative window {patch} accepted; features: {feats}]")
-                        p1 = (k0, j0)
-                        p2 = (k0 + w - 1, j0 + h - 1)            
-                        cv2.rectangle(b_copy, p1, p2, (0, 255, 0), 1)
-                    break                        
-                else:                    
-                    if verbose:
-                        print(f"[negative window {patch} ignored due to max iou: {max_iou}]")
-                        p1 = (k0, j0)
-                        p2 = (k0 + w - 1, j0 + w - 1)
-                        cv2.rectangle(b_copy, p1, p2, (255, 255, 0), 1)                    
-        if verbose: 
-            cv2.imshow(imshow_title, b_copy)
-            cv2.waitKey(0)
-            cv2.destroyAllWindows()
-=======
         b_original = cv2.imread(b_fname)
         bh, bw = b_original.shape[:2]
         side = min(bw, bh)
@@ -590,7 +482,6 @@
                 cv2.imshow(imshow_title, b_copy)
                 cv2.waitKey(0)
                 cv2.destroyAllWindows()            
->>>>>>> be99910a
     m_train = int(np.round(train_ratio * len(X_list)))
     X_train = np.stack(X_list[:m_train])
     y_train = np.stack(y_list[:m_train])
