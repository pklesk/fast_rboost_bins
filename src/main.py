import sys
import os
import numpy as np
from frbb import FastRealBoostBins
from numba import cuda, jit
from numba import void, int8, int16, int32, float32, uint8
from numba.core.errors import NumbaPerformanceWarning
import cv2
from haar import *
import time
import pickle
from joblib import Parallel, delayed
from functools import reduce
import warnings
from sklearn.metrics import roc_curve
from matplotlib import pyplot as plt

__version__ = "1.0.0"
__author__ = "Przemysław Klęsk"
__email__ = "pklesk@zut.edu.pl"

warnings.simplefilter("ignore", category=NumbaPerformanceWarning)
np.set_printoptions(linewidth=512)

# main settings
<<<<<<< HEAD
KIND = "face"
S = 5 # "scales" parameter to generete Haar-like features
P = 5 # "positions" parameter to generete Haar-like features
=======
KIND = "hand"
S = 5 # parameter "scales" to generete Haar-like features
P = 5 # parameter "positions" to generete Haar-like features
>>>>>>> 30fc94d9
NPI = 200 # no. of negatives (negative windows) to sample per image from FDDB material
AUG = 0 # data augmentation (0 -> none or 1 -> present)
T = 1024 # size of ensemble in FastRealBoostBins (equivalently, no. of boosting rounds when fitting)
B = 8 # no. of bins
SEED = 0 # randomization seed
DEMO_HAAR_FEATURES = False
REGENERATE_DATA_FROM_FDDB = False
<<<<<<< HEAD
=======
REGENERATE_DATA_SYNTHETIC = True
>>>>>>> 30fc94d9
FIT_OR_REFIT_MODEL = False
MEASURE_ACCS_OF_MODEL = False
DEMO_DETECT_IN_VIDEO = True

# cv2 camera settings
CV2_VIDEO_CAPTURE_CAMERA_INDEX = 0
CV2_VIDEO_CAPTURE_IS_IT_MSWINDOWS = False

# detection procedure settings
DETECTION_SCALES = 10
DETECTION_WINDOW_HEIGHT_MIN = 96
DETECTION_WINDOW_WIDTH_MIN = 96
DETECTION_WINDOW_GROWTH = 1.2
DETECTION_WINDOW_JUMP = 0.05
<<<<<<< HEAD
DETECTION_THRESHOLD = 5.5
=======
DETECTION_THRESHOLD = 3.12 # 8.31246566772461
>>>>>>> 30fc94d9
DETECTION_POSTPROCESS = "avg" # possible values: None, "nms", "avg"

# folders
FOLDER_DATA = "../data/"
FOLDER_CLFS = "../models/"
FOLDER_EXTRAS = "../extras/"
FOLDER_RAW_DATA_FDDB = "../raw_data_fddb/"
FOLDER_RAW_DATA_HAND = "../raw_data_hand/"

def gpu_props():
    gpu = cuda.get_current_device()
    props = {}
    props["name"] = gpu.name.decode("ASCII")
    props["max_threads_per_block"] = gpu.MAX_THREADS_PER_BLOCK
    props["max_block_dim_x"] = gpu.MAX_BLOCK_DIM_X
    props["max_block_dim_y"] = gpu.MAX_BLOCK_DIM_Y
    props["max_block_dim_z"] = gpu.MAX_BLOCK_DIM_Z
    props["max_grid_dim_x"] = gpu.MAX_GRID_DIM_X
    props["max_grid_dim_y"] = gpu.MAX_GRID_DIM_Y
    props["max_grid_dim_z"] = gpu.MAX_GRID_DIM_Z    
    props["max_shared_memory_per_block"] = gpu.MAX_SHARED_MEMORY_PER_BLOCK
    props["async_engine_count"] = gpu.ASYNC_ENGINE_COUNT
    props["can_map_host_memory"] = gpu.CAN_MAP_HOST_MEMORY
    props["multiprocessor_count"] = gpu.MULTIPROCESSOR_COUNT
    props["warp_size"] = gpu.WARP_SIZE
    props["unified_addressing"] = gpu.UNIFIED_ADDRESSING
    props["pci_bus_id"] = gpu.PCI_BUS_ID
    props["pci_device_id"] = gpu.PCI_DEVICE_ID
    props["compute_capability"] = gpu.compute_capability            
    CC_CORES_PER_SM_DICT = {
        (2,0) : 32,
        (2,1) : 48,
        (3,0) : 192,
        (3,5) : 192,
        (3,7) : 192,
        (5,0) : 128,
        (5,2) : 128,
        (6,0) : 64,
        (6,1) : 128,
        (7,0) : 64,
        (7,5) : 64,
        (8,0) : 64,
        (8,6) : 128
        }
    props["cores_per_SM"] = CC_CORES_PER_SM_DICT.get(gpu.compute_capability)
    props["cores_total"] = props["cores_per_SM"] * gpu.MULTIPROCESSOR_COUNT
    return props   

def fddb_read_single_fold(path_root, path_fold_relative, n_negs_per_img, hcoords, n, verbose=False, fold_title="", seed=0, data_augmentation=False):
    np.random.seed(seed)    
    
    # settings for sampling negatives
    w_relative_min = 0.1
    w_relative_max = 0.35
    w_relative_spread = w_relative_max - w_relative_min
    neg_max_iou = 0.5
    
    X_list = []
    y_list = []
    
    lines = []
    f = open(path_root + path_fold_relative, "r")
    while True:
        line = f.readline()
        if line != "":
            lines.append(line)
        else:
            break
    f.close()
    
    n_img = 0
    n_faces = 0
    counter = 0
    li = 0 # line index
    line = lines[li].strip()
    li += 1
    augmentations = [None]
    augmentations_extras = []
    if data_augmentation: 
        augmentations += ["sharpen", "blur", "random_brightness", "random_channel_shift"]
        augmentations_extras += ["random_window_distort", "random_horizontal_flip"]
    while line != "":
        file_name = path_root + line + ".jpg"
        log_line =  str(counter) + ": [" + file_name + "]"
        if fold_title != "":
            log_line += " [" + fold_title + "]" 
        print(log_line)
        counter += 1
        
        i0_original = cv2.imread(file_name)                    
        line = lines[li]
        li += 1
        n_img_faces = int(line)   
        for aug_index, aug in enumerate(augmentations):            
            if verbose:
                print(f"[augmentation: {aug}]")
            i0 = np.copy(i0_original)
            flipped = False
            if aug_index > 0:
                li -= n_img_faces
            if aug is not None:
                if aug == "sharpen":
                    kernel = np.array([[0, -1, 0], [-1, 5, -1], [0, -1, 0]])
                    i0 = cv2.filter2D(i0, -1, kernel)
                if aug == "blur":
                    i0 = cv2.blur(i0, ksize=(5, 5))
                if aug == "random_brightness":
                    value = np.random.uniform(0.5, 2.0)
                    hsv = cv2.cvtColor(i0, cv2.COLOR_BGR2HSV)
                    hsv = np.array(hsv, dtype=np.float64)
                    hsv[:, :, [1, 2]] = value * hsv[:, :, [1, 2]]
                    hsv = np.clip(hsv, 0, 255)
                    hsv = np.array(hsv, dtype=np.uint8)
                    i0 = cv2.cvtColor(hsv, cv2.COLOR_HSV2BGR)
                if aug == "random_channel_shift":
                    i0 = i0.astype(np.int16)
                    for chnl in range(3):
                        value = int(np.random.uniform(-64, 64))
                        i0[:, :, chnl] += value
                    i0 = (np.clip(i0, 0, 255)).astype(np.uint8)
                if "random_horizontal_flip" in augmentations_extras:
                    if np.random.rand() < 0.5:
                        i0 = np.copy(np.fliplr(i0))
                        flipped = True
            i = cv2.cvtColor(i0, cv2.COLOR_BGR2GRAY)               
            ii = integral_image_numba_jit(i)
            n_img += 1        
            img_faces_coords = []
            for _ in range(n_img_faces):
                line = lines[li].strip()
                li += 1
                r_major, _, _, center_x, center_y, dummy_one = list(map(float, line.split()))
                h = int(1.5 * r_major)
                w = h                
                j0 = int(center_y - h / 2) 
                k0 = int(center_x - w / 2)
                if flipped:
                    k0 = i.shape[1] - 1 - k0 - w + 1
                if aug is not None and "random_window_distort" in augmentations_extras:
                    growth = np.random.uniform(0.95, 1.05)
                    h = int(np.round(h * growth))
                    w = h
                    j0 += int(np.round(np.random.uniform(-0.05, 0.05) * h))
                    k0 += int(np.round(np.random.uniform(-0.05, 0.05) * w))
                img_face_coords = np.array([j0, k0, j0 + h - 1, k0 + w - 1])
                if j0 < 0 or k0 < 0 or j0 + h - 1 >= i.shape[0] or k0 + w - 1 >= i.shape[1]:
                    if verbose:
                        print(f"[window {img_face_coords} out of bounds -> ignored]")
                    continue
                if (h / ii.shape[0] < 0.075): # min relative size of positive window (smaller may lead to division by zero when white regions in haar features have no area)
                    if verbose:
                        print(f"[window {img_face_coords} too small -> ignored]")
                    continue                            
                n_faces += 1
                img_faces_coords.append(img_face_coords)
                if verbose:
                    p1 = (k0, j0)
                    p2 = (k0 + w - 1, j0 + h - 1)    
                    cv2.rectangle(i0, p1, p2, (0, 0, 255), 1)                        
                shcoords_one_window = (np.array([h, w, h, w]) * hcoords).astype(np.int16)                        
                feats = haar_features_one_window_numba_jit(ii, j0, k0, shcoords_one_window, n, np.arange(n, dtype=np.int32))
                if verbose:
                    print(f"[positive window {img_face_coords} accepted; features: {feats}]")
                    cv2.imshow("FDDB [press ESC to continue]", i0)
                    cv2.waitKey(0)
                X_list.append(feats)
                y_list.append(1)
            for _ in range(n_negs_per_img):            
                while True:
                    h = int((np.random.random() * w_relative_spread + w_relative_min) * i.shape[0])
                    w = h
                    j0 = int(np.random.random() * (i.shape[0] - w + 1))
                    k0 = int(np.random.random() * (i.shape[1] - w + 1))                 
                    patch = np.array([j0, k0, j0 + h - 1, k0 + w - 1])
                    ious = list(map(lambda ifc : iou(patch, ifc), img_faces_coords))
                    max_iou = max(ious) if len(ious) > 0 else 0.0
                    if max_iou < neg_max_iou:
                        shcoords_one_window = (np.array([h, w, h, w]) * hcoords).astype(np.int16)
                        feats = haar_features_one_window_numba_jit(ii, j0, k0, shcoords_one_window, n, np.arange(n, dtype=np.int32))
                        X_list.append(feats)
                        y_list.append(-1)                    
                        if verbose:
                            print(f"[negative window {patch} accepted; features: {feats}]")
                            p1 = (k0, j0)
                            p2 = (k0 + w - 1, j0 + h - 1)            
                            cv2.rectangle(i0, p1, p2, (0, 255, 0), 1)
                        break                        
                    else:                    
                        if verbose:
                            print(f"[negative window {patch} ignored due to max iou: {max_iou}]")
                            p1 = (k0, j0)
                            p2 = (k0 + w - 1, j0 + w - 1)
                            cv2.rectangle(i0, p1, p2, (255, 255, 0), 1)
            if verbose: 
                cv2.imshow("FDDB [press ESC to continue]", i0)
                cv2.waitKey(0)
                cv2.destroyAllWindows()
        if li == len(lines):
            break
        line = lines[li].strip()
        li += 1
    print(f"IMAGES IN THIS FOLD: {n_img}.")
    print(f"ACCEPTED FACES IN THIS FOLD: {n_faces}.")
    f.close()
    X = np.stack(X_list)
    y = np.stack(y_list)
    return X, y

def fddb_data(path_fddb_root, hfs_coords, n_negs_per_img, n, seed=0, data_augmentation=False):
    n_negs_per_img = n_negs_per_img
       
    fold_paths_train = [
        "FDDB-folds/FDDB-fold-01-ellipseList.txt",
        "FDDB-folds/FDDB-fold-02-ellipseList.txt",
        "FDDB-folds/FDDB-fold-03-ellipseList.txt",
        "FDDB-folds/FDDB-fold-04-ellipseList.txt",
        "FDDB-folds/FDDB-fold-05-ellipseList.txt",
        "FDDB-folds/FDDB-fold-06-ellipseList.txt",
        "FDDB-folds/FDDB-fold-07-ellipseList.txt",
        "FDDB-folds/FDDB-fold-08-ellipseList.txt",
        "FDDB-folds/FDDB-fold-09-ellipseList.txt"
        ] 
    X_train = None 
    y_train = None
    for index, fold_path in enumerate(fold_paths_train):
        print(f"PROCESSING TRAIN FOLD {index + 1}/{len(fold_paths_train)}...")
        t1 = time.time()
        X, y = fddb_read_single_fold(path_fddb_root, fold_path, n_negs_per_img, hfs_coords, n, verbose=False, fold_title=fold_path, seed=seed, data_augmentation=data_augmentation)
        t2 = time.time()
        print(f"PROCESSING TRAIN FOLD {index + 1}/{len(fold_paths_train)} DONE. [time: {t2 - t1} s]")
        print("---")
        if X_train is None:
            X_train = X
            y_train = y
        else:
            X_train = np.r_[X_train, X]
            y_train = np.r_[y_train, y]    
    fold_paths_test = [
        "FDDB-folds/FDDB-fold-10-ellipseList.txt",
        ]     
    X_test = None
    y_test = None
    for index, fold_path in enumerate(fold_paths_test):
        print(f"PROCESSING TEST FOLD {index + 1}/{len(fold_paths_test)}...")
        t1 = time.time()
        X, y = fddb_read_single_fold(path_fddb_root, fold_path, n_negs_per_img, hfs_coords, n, verbose=False, fold_title=fold_path, seed=seed, data_augmentation=data_augmentation)
        t2 = time.time()
        print(f"PROCESSING TEST FOLD {index + 1}/{len(fold_paths_test)} DONE. [time: {t2 - t1} s]")
        print("---")
        if X_test is None:
            X_test = X
            y_test = y
        else:
            X_test = np.r_[X_test, X]
            y_test = np.r_[y_test, y]   
    print(f"TRAIN DATA SHAPE: {X_train.shape}.")
    print(f"TEST DATA SHAPE: {X_test.shape}.") 
    return X_train, y_train, X_test, y_test

def synthetic_data(folder_backgrounds, folder_targets, n_poss, n_negs_per_img, hcoords, n, train_ratio=0.75, seed=0, verbose=True):
    print("SYNTHETIC DATA...")
    t1 = time.time()
    relative_min = 0.1
    relative_max = 0.35
    resize_min = 0.95
    resize_max = 1.05
    neg_max_iou = 0.5
    margin_pixels = 8
    np.random.seed(seed)    
    b_names = os.listdir(folder_backgrounds)
    n_b = len(b_names)
    t_names = os.listdir(folder_targets)
    n_t = len(t_names)
    X_list = []
    y_list = []
    imshow_title = "SYNTHETIC IMAGE [press ESC to continue]"
    for index in range(n_poss):
        b_fname = folder_backgrounds + b_names[np.random.randint(n_b)] 
        b = cv2.imread(b_fname)
        bh, bw = b.shape[:2]
        t_fname = folder_targets + t_names[np.random.randint(n_t)]
        t = cv2.imread(t_fname)
        print(f"{index}: [background: {b_fname}, target: {t_fname}]")
        th, tw = t.shape[:2]
        ratio = np.random.uniform(relative_min, relative_max)
        ratio_h = ratio * np.random.uniform(resize_min, resize_max)
        ratio_w = ratio * np.random.uniform(resize_min, resize_max)
        side = min(bw, bh)
        if th < tw:
            ts = cv2.resize(t, (round(side *  ratio_w), round(side * ratio_h * th / tw)))
        else:
            ts = cv2.resize(t, (round(side *  ratio_w * tw / th), round(side * ratio_h)))
        h, w = ts.shape[:2]
        c = tuple(np.array([h, w]) / 2.0)
        rot_mat = cv2.getRotationMatrix2D(c, np.random.rand() * 360.0, 1.0)
        ts = cv2.warpAffine(ts, rot_mat, (w, h))
        ts[ts == 0] = 255        
        ts = cv2.medianBlur(ts, 3)
        h, w = ts.shape[:2]        
        j0 = margin_pixels + np.random.randint(bh - h - 2 * margin_pixels)
        k0 = margin_pixels + np.random.randint(bw - w - 2 * margin_pixels)
        roi = b[j0 : j0 + h, k0 : k0 + w]
        ts_gray = cv2.cvtColor(ts, cv2.COLOR_BGR2GRAY)    
        _, mask = cv2.threshold(ts_gray, 245, 255, cv2.THRESH_BINARY_INV)    
        mask_inv = cv2.bitwise_not(mask)
        b_bg = cv2.bitwise_and(roi, roi, mask=mask_inv)
        t_fg = cv2.bitwise_and(ts, ts, mask=mask)
        overlay = cv2.add(b_bg, t_fg)
        overlay = cv2.medianBlur(overlay, 3)
        b[j0 : j0 + h, k0 : k0 + w] = overlay
        target_coords = np.array([j0, k0, j0 + h - 1, k0 + w - 1])
        i = cv2.cvtColor(b, cv2.COLOR_BGR2GRAY)       
        ii = integral_image_numba_jit(i)                
        if verbose:
            b_copy = np.copy(b)
            p1 = (k0, j0)
            p2 = (k0 + w - 1, j0 + h - 1)    
            cv2.rectangle(b_copy, p1, p2, (0, 0, 255), 1)
        shcoords_one_window = (np.array([h, w, h, w]) * hcoords).astype(np.int16)                        
        feats = haar_features_one_window_numba_jit(ii, j0, k0, shcoords_one_window, n, np.arange(n, dtype=np.int32))
        if verbose:
            print(f"[positive window {target_coords} accepted; features: {feats}]")
            cv2.imshow(imshow_title, b_copy)
            cv2.waitKey(0)
        X_list.append(feats)
        y_list.append(1)
        for _ in range(n_negs_per_img):            
            while True:
                side = min(b.shape[:2])
                ratio = np.random.uniform(relative_min, relative_max)
                rside = ratio * side
                if tw < th:
                    h = int(rside)
                    w = int(rside * tw / th)
                else:
                    w = int(rside)
                    h = int(rside * th / tw)                
                j0 = int(np.random.random() * (i.shape[0] - h + 1))
                k0 = int(np.random.random() * (i.shape[1] - w + 1))                 
                patch = np.array([j0, k0, j0 + h - 1, k0 + w - 1])
                max_iou = iou(patch, target_coords)       
                if max_iou < neg_max_iou:
                    shcoords_one_window = (np.array([h, w, h, w]) * hcoords).astype(np.int16)
                    feats = haar_features_one_window_numba_jit(ii, j0, k0, shcoords_one_window, n, np.arange(n, dtype=np.int32))
                    X_list.append(feats)
                    y_list.append(-1)                    
                    if verbose:
                        print(f"[negative window {patch} accepted; features: {feats}]")
                        p1 = (k0, j0)
                        p2 = (k0 + w - 1, j0 + h - 1)            
                        cv2.rectangle(b_copy, p1, p2, (0, 255, 0), 1)
                    break                        
                else:                    
                    if verbose:
                        print(f"[negative window {patch} ignored due to max iou: {max_iou}]")
                        p1 = (k0, j0)
                        p2 = (k0 + w - 1, j0 + w - 1)
                        cv2.rectangle(b_copy, p1, p2, (255, 255, 0), 1)                    
        if verbose: 
            cv2.imshow(imshow_title, b_copy)
            cv2.waitKey(0)
            cv2.destroyAllWindows()
    m_train = int(np.round(train_ratio * len(X_list)))
    X_train = np.stack(X_list[:m_train])
    y_train = np.stack(y_list[:m_train])
    X_test = np.stack(X_list[m_train:])
    y_test = np.stack(y_list[m_train:])    
    t2 = time.time()
    print(f"SYNTHETIC DATA DONE. [time: {t2 - t1} s, X_train.shape: {X_train.shape}, X_test.shape: {X_test.shape}]")    
    return X_train, y_train, X_test, y_test            
                            
def pickle_all(fname, some_list):
    print(f"PICKLE... [to file: {fname}]")
    t1 = time.time()
    try:
        f = open(fname, "wb+")
        pickle.dump(some_list, f, protocol=pickle.HIGHEST_PROTOCOL)
        f.close()
    except IOError:
        sys.exit("[error occurred when trying to open or pickle the file]")
    t2 = time.time()
    print("PICKLE DONE. [time: " + str(t2 - t1) + " s]")

def unpickle_all(fname):
    print(f"UNPICKLE... [from file: {fname}]")
    t1 = time.time()
    try:    
        f = open(fname, "rb")
        some_list = pickle.load(f)
        f.close()
    except IOError:
        sys.exit("[error occurred when trying to open or read the file]")
    t2 = time.time()
    print("UNPICKLE DONE. [time: " + str(t2 - t1) + " s]")
    return some_list

def measure_accs_of_model(clf, X_train, y_train, X_test, y_test):
    print(f"MEASURE ACCS OF MODEL...")
    t1_accs = time.time()    
    t1 = time.time()
    acc_train = clf.score(X_train, y_train)
    t2 = time.time()
    print(f"[train acc: {acc_train}; data shape: {X_train.shape}, time: {t2 - t1} s]")
    ind_pos = y_train == 1
    X_train_pos = X_train[ind_pos]
    y_train_pos = y_train[ind_pos]    
    t1 = time.time()
    sens_train = clf.score(X_train_pos, y_train_pos)
    t2 = time.time()
    print(f"[train sensitivity: {sens_train}; data shape: {X_train_pos.shape}, time: {t2 - t1} s]")
    ind_neg = y_train == -1
    X_train_neg = X_train[ind_neg]
    y_train_neg = y_train[ind_neg]    
    t1 = time.time()
    far_train = 1.0 - clf.score(X_train_neg, y_train_neg)
    t2 = time.time()
    print(f"[train far: {far_train}; data shape: {X_train_neg.shape}, time: {t2 - t1} s]")
    t1 = time.time()
    acc_test = clf.score(X_test, y_test)
    t2 = time.time()
    print(f"[test acc: {acc_test}; data shape: {X_test.shape}, time: {t2 - t1} s]")
    ind_pos = y_test == 1
    X_test_pos = X_test[ind_pos]
    y_test_pos = y_test[ind_pos]    
    t1 = time.time()
    sens_test = clf.score(X_test_pos, y_test_pos)
    t2 = time.time()
    print(f"[test sensitivity: {sens_test}; data shape: {X_test_pos.shape}, time: {t2 - t1} s]")
    ind_neg = y_test == -1
    X_test_neg = X_test[ind_neg]
    y_test_neg = y_test[ind_neg]    
    t1 = time.time()
    far_test = 1.0 - clf.score(X_test_neg, y_test_neg)
    t2 = time.time()
    print(f"[test far: {far_test}; data shape: {X_test_neg.shape}, time: {t2 - t1} s]")
    t2_accs = time.time()
    print("MEASURE ACCS DONE. [time: " + str(t2_accs - t1_accs) + " s]")

def draw_feature_at(i, j0, k0, shcoords_one_feature):
    i_copy = i.copy()
    j, k, h, w = shcoords_one_feature[0]
    cv2.rectangle(i_copy, (k0 + k, j0 + j), (k0 + k + w - 1, j0 + j + h - 1), (0, 0, 0), cv2.FILLED)
    j, k, h, w = shcoords_one_feature[1]
    cv2.rectangle(i_copy, (k0 + k, j0 + j), (k0 + k + w - 1, j0 + j + h - 1), (255, 255, 255), cv2.FILLED)
    return i_copy

def demo_haar_features(hinds, hcoords, n):
    print(f"DEMO OF HAAR FEATURES... [hcoords.shape: {hcoords.shape}]")
    i = cv2.imread(FOLDER_EXTRAS + "photo_for_features_demo.jpg")
    i_resized = resize_image(i)
    i_gray = cv2.cvtColor(i_resized, cv2.COLOR_BGR2GRAY)
    ii = integral_image_numba_jit(i_gray)
    j0, k0 = 116, 100
    w = h = 221
    cv2.rectangle(i_resized, (k0, j0), (k0 + w - 1, j0 + h - 1), (0, 0, 255), 1)
    title = "DEMO OF FEATURES [press any key to continue or ESC to quit]"    
    cv2.imshow(title, i_resized)
    cv2.waitKey()    
    for ord_ind, (ind, c) in enumerate(zip(hinds, hcoords)):
        hcoords_window = (np.array([h, w, h, w]) * c).astype(np.int16) 
        i_with_feature = draw_feature_at(i_resized, j0, k0, hcoords_window)
        i_temp = cv2.addWeighted(i_resized, 0.5, i_with_feature, 0.5, 0.0)
        print(f"feature index (ordinal): {ord_ind}")
        print(f"feature multi-index: {ind}")
        print(f"feature hcoords (cartesian):\n {c}")
        print(f"feature hcoords in window:\n {hcoords_window}")
        print(f"feature value: {haar_feature_numba_jit(ii, j0, k0, hcoords_window)}")        
        print("----------------------------------------------------------------")
        cv2.imshow(title, i_temp)
        key = cv2.waitKey()
        if key & 0xFF == 27: # esc key
            break
    cv2.destroyAllWindows()
    hcoords_window_subset = (np.array([h, w, h, w]) * hcoords).astype(np.int16) 
    t1 = time.time()
    features = haar_features_one_window_numba_jit(ii, j0, k0, hcoords_window_subset, n, np.arange(n))
    t2 = time.time()
    print(f"[time of extraction of all {n} haar features for this window (in one call): {t2 - t1} s]")
    print(f"[features: {features}]") 
    print(f"DEMO OF HAAR FEATURES DONE.")

def prepare_detection_windows_and_scaled_haar_coords(image_height, image_width, hcoords, features_indexes):
    hcoords_subset = hcoords[features_indexes]
    windows = []
    shcoords_multiple_scales = []
    for s in range(DETECTION_SCALES):
        h = int(round(DETECTION_WINDOW_HEIGHT_MIN * DETECTION_WINDOW_GROWTH**s))
        w = int(round(DETECTION_WINDOW_WIDTH_MIN * DETECTION_WINDOW_GROWTH**s))        
        dj = int(round(h * DETECTION_WINDOW_JUMP))
        dk = int(round(w * DETECTION_WINDOW_JUMP))     
        j_start = ((image_height - h) % dj) // 2
        k_start = ((image_width - w) % dk) // 2
        shcoords_multiple_scales.append((np.array([h, w, h, w]) * hcoords_subset).astype(np.int16))
        for j0 in range(j_start, image_height - h + 1, dj):
            for k0 in range(k_start, image_width - w + 1, dk):
                windows.append(np.array([s, j0, k0, h, w], dtype=np.int16))
    windows = np.array(windows) 
    shcoords_multiple_scales = np.array(shcoords_multiple_scales) 
    return windows, shcoords_multiple_scales

def detect_simple(i, clf, hcoords, n, features_indexes, threshold=0.0, windows=None, shcoords_multiple_scales=None, verbose=False):
    if verbose:
        print("[detect_simple...]")
    t1 = time.time()
    times = {}
    t1_preprocess = time.time()
    i_resized = resize_image(i)
    i_gray = cv2.cvtColor(i_resized, cv2.COLOR_BGR2GRAY)
    i_h, i_w = i_gray.shape
    t2_preprocess = time.time()
    dt_preprocess = t2_preprocess - t1_preprocess
    times["preprocess"] = dt_preprocess
    if verbose:
        print(f"[detect_simple: preprocessing done; time: {dt_preprocess} s; i_gray.shape: {i_gray.shape}]")
    t1_ii = time.time()
    ii = integral_image_numba_jit(i_gray)
    t2_ii = time.time()
    dt_ii = t2_ii - t1_ii
    times["ii"] = dt_ii
    if verbose:
        print(f"[detect_simple: integral_image_numba_jit done; time: {dt_ii} s]")
    if windows is None:
        t1_prepare = time.time()
        windows, shcoords_multiple_scales = prepare_detection_windows_and_scaled_haar_coords(i_h, i_w, hcoords, features_indexes)
        t2_prepare = time.time()
        dt_prepare = t2_prepare - t1_prepare
        times["prepare"] = dt_prepare    
        if verbose:
            print(f"[detect_simple: prepare_detection_windows_and_scaled_haar_coords done; time: {dt_prepare} s; windows to check: {windows.shape[0]}]")
    t1_haar = time.time()    
    X = haar_features_multiple_windows_numba_jit(ii, windows, shcoords_multiple_scales, n, features_indexes)
    t2_haar = time.time()
    dt_haar = t2_haar - t1_haar
    times["haar"] = dt_haar
    if verbose:
        print(f"[detect_simple: haar_features_multiple_windows done; time: {dt_haar} s]")
    t1_frbb = time.time()    
    responses = clf.decision_function(X)
    t2_frbb = time.time()
    dt_frbb = t2_frbb - t1_frbb 
    times["frbb"] = dt_frbb 
    if verbose:
        print(f"[detect_simple: clf.decision_function done; time: {dt_frbb} s]")
    t1_ti = time.time()                
    detected = responses > threshold
    detections = windows[detected, 1:] # skipping scale index
    responses = responses[detected] 
    t2_ti = time.time()
    dt_ti = t2_ti - t1_ti
    times["ti"] = dt_ti
    if verbose:
        print(f"[detect_simple: finding detections (thresholding and indexing) done; time: {dt_ti} s]")        
    t2 = time.time()
    if verbose:
        print(f"[detect_simple done; time: {t2 - t1} s]")                    
    return detections, responses, times

def detect_parallel(i, clf, hcoords, n, features_indexes, threshold=0.0, windows=None, shcoords_multiple_scales=None, n_jobs=4, verbose=False):
    if verbose:
        print("[detect_parallel...]")
    t1 = time.time()
    times = {}
    t1_preprocess = time.time()
    i_resized = resize_image(i)
    i_gray = cv2.cvtColor(i_resized, cv2.COLOR_BGR2GRAY)
    i_h, i_w = i_gray.shape
    t2_preprocess = time.time()
    dt_preprocess = t2_preprocess - t1_preprocess
    times["preprocess"] = dt_preprocess
    if verbose:
        print(f"[detect_parallel: preprocessing done; time: {dt_preprocess} s; i_gray.shape: {i_gray.shape}]")
    t1_ii = time.time()
    ii = integral_image_numba_jit(i_gray)
    t2_ii = time.time()
    dt_ii = t2_ii - t1_ii
    times["ii"] = dt_ii
    if verbose:
        print(f"[detect_parallel: integral_image_numba_jit done; time: {dt_ii} s]")
    if windows is None:
        t1_prepare = time.time()
        windows, shcoords_multiple_scales = prepare_detection_windows_and_scaled_haar_coords(i_h, i_w, hcoords, features_indexes)
        t2_prepare = time.time()
        dt_prepare = t2_prepare - t1_prepare
        times["prepare"] = dt_prepare
        if verbose:
            print(f"[detect_parallel: prepare_detection_windows_and_scaled_haar_coords done; time: {dt_prepare} s; windows to check: {windows.shape[0]}]")    
    t1_parallel = time.time()
    m = windows.shape[0]
    n_calls = n_jobs * 1
    job_size = m // n_calls
    job_ranges = job_size * np.ones(n_calls, dtype=np.int32)        
    job_ranges[:m % n_calls] += 1
    job_ranges = np.r_[0, np.cumsum(job_ranges)]                  
    with Parallel(n_jobs=n_jobs, verbose=0) as parallel:      
        def worker(job_index):
            job_slice = slice(job_ranges[job_index], job_ranges[job_index + 1])
            job_windows = windows[job_slice]
            X = haar_features_multiple_windows_numba_jit_tf(ii, job_windows, shcoords_multiple_scales, n, features_indexes)
            job_responses = clf.decision_function(X)         
            return job_responses 
        workers_results = parallel((delayed(worker)(job_index) for job_index in range(n_calls)))
        responses =  reduce(lambda a, b: np.r_[a, b], [jr for jr in workers_results])
        detected = responses > threshold
        detections = windows[detected, 1:] # skipping scale index
        responses = responses[detected] 
    t2_parallel = time.time()
    dt_parallel = t2_parallel - t1_parallel
    times["parallel"] = dt_parallel
    if verbose:
        print(f"[detect_parallel: all parallel jobs done (haar_features_multiple_windows_numba_jit_tf, clf.decision_function, finding detections (thresholding and indexing); time {dt_parallel} s]")    
    t2 = time.time()
    if verbose:
        print(f"[detect_parallel done; time: {t2 - t1} s]")                    
    return detections, responses, times

def detect_cuda(i, clf, hcoords, features_indexes, threshold=0.0, windows=None, shcoords_multiple_scales=None, 
                dev_windows=None, dev_shcoords_multiple_scales=None, dev_X_selected=None, dev_mins_selected=None, dev_maxes_selected=None, dev_logits=None, dev_responses=None, 
                verbose=False):
    if verbose:
        print("[detect_cuda...]")
    t1 = time.time()
    times = {}
    t1_preprocess = time.time()
    i_resized = resize_image(i)
    i_gray = cv2.cvtColor(i_resized, cv2.COLOR_BGR2GRAY)
    i_h, i_w = i_gray.shape
    t2_preprocess = time.time()
    dt_preprocess = t2_preprocess - t1_preprocess
    times["preprocess"] = dt_preprocess
    if verbose:
        print(f"[detect_cuda: preprocessing done; time: {dt_preprocess} s; i_gray.shape: {i_gray.shape}]")
    t1_ii = time.time()
    ii = integral_image_numba_jit(i_gray)
    t2_ii = time.time()
    dt_ii = t2_ii - t1_ii
    times["ii"] = dt_ii
    if verbose:
        print(f"[detect_cuda: integral_image_numba_jit done; time: {dt_ii} s]")
    if windows is None:
        t1_prepare = time.time()
        windows, shcoords_multiple_scales = prepare_detection_windows_and_scaled_haar_coords(i_h, i_w, hcoords, features_indexes)
        dev_windows = cuda.to_device(windows)
        dev_shcoords_multiple_scales = cuda.to_device(shcoords_multiple_scales)        
        t2_prepare = time.time()
        dt_prepare = t2_prepare - t1_prepare 
        times["prepare"] = dt_prepare
        if verbose:
            print(f"[detect_cuda: prepare_detection_windows_and_scaled_haar_coords done; time: {dt_prepare} s; windows to check: {windows.shape[0]}]")
    if dev_X_selected is None:
        dev_X_selected = cuda.device_array((m, T), dtype=np.int16)
    if dev_mins_selected is None:
        dev_mins_selected = cuda.to_device(clf.mins_selected_)
    if dev_maxes_selected is None:        
        dev_maxes_selected = cuda.to_device(clf.maxes_selected_)
    if dev_logits is None:
        dev_logits = cuda.to_device(clf.logits_)                
    if dev_responses is None:
        dev_responses = cuda.device_array(m, dtype=np.float32)
    t1_haar = time.time()
    tpb = cuda.get_current_device().MAX_THREADS_PER_BLOCK // 2
    bpg = windows.shape[0]
    dev_ii = cuda.to_device(ii)
    haar_features_multiple_windows_numba_cuda[bpg, tpb](dev_ii, dev_windows, dev_shcoords_multiple_scales, dev_X_selected)
    cuda.synchronize()
    t2_haar = time.time()
    dt_haar = t2_haar - t1_haar
    times["haar"] = dt_haar
    if verbose:
        print(f"[detect_cuda: haar_features_multiple_windows_numba_cuda done; time: {dt_haar} s]")
    t1_frbb = time.time()    
    FastRealBoostBins.decision_function_numba_cuda_job[bpg, tpb](dev_X_selected, dev_mins_selected, dev_maxes_selected, dev_logits, dev_responses)
    responses = dev_responses.copy_to_host()
    cuda.synchronize()
    t2_frbb = time.time()
    dt_frbb = t2_frbb - t1_frbb
    times["frbb"] = dt_frbb  
    if verbose:
        print(f"[detect_cuda: FastRealBoostBins.decision_function_numba_cuda_job done; time: {dt_frbb} s]")
    t1_ti = time.time()                
    detected = responses > threshold
    detections = windows[detected, 1:] # skipping scale index
    responses = responses[detected] 
    t2_ti = time.time()
    dt_ti = t2_ti - t1_ti
    times["ti"] = dt_ti 
    if verbose:
        print(f"[detect_cuda: finding detections (thresholding and indexing) done; time: {dt_ti} s]")        
    t2 = time.time()
    if verbose:
        print(f"[detect_cuda done; time: {t2 - t1} s]")                 
    return detections, responses, times

def postprocess_nms(detections, responses, threshold=0.5):
    d = detections
    r = responses
    d_final = []
    r_final = []
    indexes = np.ones(len(detections), dtype=bool)
    arg_sort = np.argsort(-r, kind="stable")
    d = d[arg_sort]
    r = r[arg_sort]
    for i in range(len(detections) - 1):
        if indexes[i] == False:
            continue
        indexes[i] = False
        d_final.append(d[i])
        r_final.append(r[i])
        for j in range(i + 1, len(detections)):
            if indexes[j] == False:
                continue            
            if iou2(d[i], d[j]) >= threshold:
                indexes[j] = False
    return d_final, r_final

def postprocess_avg(detections, responses, threshold=0.5):
    d = detections
    r = responses
    d_final = []
    r_final = []
    indexes = np.ones(len(detections), dtype=bool)
    arg_sort = np.argsort(-r, kind="stable")
    d = d[arg_sort]
    r = r[arg_sort]
    for i in range(len(detections) - 1):
        if indexes[i] == False:
            continue
        indexes[i] = False
        d_avg = []
        r_avg = []
        d_avg.append(d[i])
        r_avg.append(r[i])
        for j in range(i + 1, len(detections)):
            if indexes[j] == False:
                continue            
            if iou2(d[i], d[j]) >= threshold:
                indexes[j] = False
                d_avg.append(d[j])
                r_avg.append(r[j])
        d_avg = (np.round(np.mean(np.array(d_avg), axis=0))).astype(np.int16)
        r_avg = np.mean(r_avg)
        d_final.append(d_avg)
        r_final.append(r_avg)
    return d_final, r_final

def demo_detect_in_video(clf, hcoords, threshold, computations="simple", postprocess="avg", n_jobs=4, verbose_loop=True, verbose_detect=False):
    print("DEMO OF DETECT IN VIDEO...")
    features_indexes = clf.features_indexes_
    video = cv2.VideoCapture(CV2_VIDEO_CAPTURE_CAMERA_INDEX + (cv2.CAP_DSHOW if CV2_VIDEO_CAPTURE_IS_IT_MSWINDOWS else 0))
    video.set(cv2.CAP_PROP_FRAME_WIDTH, 640)
    video.set(cv2.CAP_PROP_FRAME_HEIGHT, 480)
    video.set(cv2.CAP_PROP_FPS, 30)    
    _, frame = video.read()
    frame_h, frame_w, _ = frame.shape    
    resized_width = int(np.round(frame.shape[1] / frame.shape[0] * HEIGHT))
    windows, shcoords_multiple_scales = prepare_detection_windows_and_scaled_haar_coords(HEIGHT, resized_width, hcoords, features_indexes)
    print(f"[frame shape: {frame.shape}]")
    print(f"[windows per frame: {windows.shape[0]}]")
    print(f"[terms per window: {clf.T_}]")
    print(f"[about to start a camera...]")
    h_scale = frame_h / HEIGHT
    w_scale = frame_w / resized_width 
    n_frames = 0
    ma_decay = 0.9
    fps_disp_ma = 0.0    
    fps_disp = 0.0
    fps_comps_ma = 0.0    
    fps_comps = 0.0   
    draw_thickness = 1 if postprocess == None else 2
    # device side arrays in case of cuda method
    dev_windows = None 
    dev_shcoords_multiple_scales = None    
    dev_X_selected = None     
    dev_mins_selected = None
    dev_maxes_selected = None
    dev_logits = None
    dev_responses = None
    if computations == "cuda":
        m, T = windows.shape[0], features_indexes.size
        dev_windows = cuda.to_device(windows)
        dev_shcoords_multiple_scales = cuda.to_device(shcoords_multiple_scales)        
        dev_X_selected = cuda.device_array((m, T), dtype=np.int16)
        dev_mins_selected = cuda.to_device(clf.mins_selected_)
        dev_maxes_selected = cuda.to_device(clf.maxes_selected_)
        dev_logits = cuda.to_device(clf.logits_)
        dev_responses = cuda.device_array(m, dtype=np.float32)
    tpf_prev = 0.0
    time_comps = 0.0
    time_comps_haar = 0.0
    time_comps_frbb = 0.0
    t1_loop = time.time()
    while(True):
        t1 = time.time()
        if verbose_loop:
            print(f"----------------------------------------------------------------")
            print(f"[frame: {n_frames}]")        
        t1_read = time.time()
        _, frame = video.read()
        t2_read = time.time()
        t1_flip = time.time()
        frame = cv2.flip(frame, 1)
        t2_flip = time.time()        
        t1_comps = time.time()
        if computations == "simple":
            detections, responses, times = detect_simple(frame, clf, hcoords, n, features_indexes, threshold, windows, shcoords_multiple_scales, verbose=verbose_detect)
        elif computations == "parallel":
            detections, responses, times = detect_parallel(frame, clf, hcoords, n, features_indexes, threshold, windows, shcoords_multiple_scales, n_jobs=n_jobs, verbose=verbose_detect)        
        elif computations == "cuda":
            detections, responses, times = detect_cuda(frame, clf, hcoords, features_indexes, threshold, windows, shcoords_multiple_scales, 
                                                       dev_windows, dev_shcoords_multiple_scales, dev_X_selected, dev_mins_selected, dev_maxes_selected, dev_logits, dev_responses, 
                                                       verbose=verbose_detect)                        
        t2_comps = time.time()
        t1_post = time.time()
        if postprocess is not None:
            if postprocess == "nms":
                detections, responses = postprocess_nms(detections, responses, 0.25)
            if postprocess == "avg":
                detections, responses = postprocess_avg(detections, responses, 0.25)
        t2_post = time.time()
        t1_other = time.time() 
        for index, (j0, k0, h, w) in enumerate(detections):
            js = int(np.round(j0 * h_scale))
            ks = int(np.round(k0 * w_scale))
            hs = int(np.round(h * h_scale))
            ws = int(np.round(w * w_scale))
            cv2.rectangle(frame, (ks, js), (ks + ws - 1, js + hs - 1), (0, 0, 255), draw_thickness)
            if postprocess:
                cv2.putText(frame, f"{responses[index]:.1f}", (k0, j0 + ws - 2), cv2.FONT_HERSHEY_PLAIN, 1.0, (0, 0, 255), draw_thickness)
        normalizer_ma = 1.0 / (1.0 - ma_decay**(n_frames + 1))
        if n_frames > 0:
            fps_disp_ma = ma_decay * fps_disp_ma + (1.0 - ma_decay) * 1.0 / tpf_prev
            fps_disp = fps_disp_ma * normalizer_ma
        fps_comps_ma = ma_decay * fps_comps_ma + (1.0 - ma_decay) * 1.0 / (t2_comps - t1_comps)
        fps_comps = fps_comps_ma * normalizer_ma            
        time_comps += t2_comps - t1_comps
        text_shift = 16
        cv2.putText(frame, f"FRAME: {n_frames}", (0, 0 + text_shift), cv2.FONT_HERSHEY_PLAIN, 1.0, (255, 255, 255), 1)        
        cv2.putText(frame, f"WINDOWS PER FRAME: {windows.shape[0]}", (0, frame_h - 1 - 3 * text_shift), cv2.FONT_HERSHEY_PLAIN, 1.0, (255, 255, 255), 1)
        cv2.putText(frame, f"TERMS PER WINDOW: {clf.T_}", (0, frame_h - 1 - 2 * text_shift), cv2.FONT_HERSHEY_PLAIN, 1.0, (255, 255, 255), 1)
        comps_details = ""
        if times["haar"] and times["frbb"]:
            comps_details += f"[HAAR: {times['haar'] * 1000:05.1f} ms"            
            comps_details += f", FRBB: {times['frbb'] * 1000:05.1f} ms]"
            time_comps_haar += times["haar"]
            time_comps_frbb += times["frbb"]
        cv2.putText(frame, f"FPS (COMPUTATIONS): {fps_comps:.1f} {comps_details}", (0, frame_h - 1 - 1 * text_shift), cv2.FONT_HERSHEY_PLAIN, 1.0, (255, 255, 255), 1)
        cv2.putText(frame, f"FPS (DISPLAY): {fps_disp:.1f}", (0, frame_h - 1), cv2.FONT_HERSHEY_PLAIN, 1.0, (255, 255, 255), 1)                    
        imshow_name = "DEMO: FAST REAL-BOOST WITH BINS WORKING ON HAAR-LIKE FEATURES [press ESC to quit]"             
        cv2.imshow(imshow_name, frame)
        cv2.namedWindow(imshow_name)
        if cv2.waitKey(1) & 0xFF == 27: # esc key
            break       
        t2_other = time.time()        
        n_frames += 1
        if verbose_loop:
            print(f"[read time: {t2_read - t1_read} s]")
            print(f"[flip time: {t2_flip - t1_flip} s]")
            print(f"[windows per frame: {windows.shape[0]}]")
            print(f"[terms per window: {clf.T_}]")            
            print(f"[computations time: {t2_comps - t1_comps} s]")
            print(f"[postprocess time: {t2_post - t1_post} s]")
            print(f"[other time: {t2_other - t1_other} s]")
            print(f"[fps (computations): {fps_comps:.1f}]")
            print(f"[fps (display): {fps_disp:.1f}]")
            print(f"[detections in this frame: {len(detections)}]")           
        t2 = time.time()
        tpf_prev = t2 - t1        
    t2_loop = time.time()
    cv2.destroyAllWindows()
    video.release()    
    avg_fps_comps = n_frames / time_comps
    avg_time_comps_haar = time_comps_haar / n_frames
    avg_time_comps_frbb = time_comps_frbb / n_frames
    avg_fps_disp = n_frames / (t2_loop - t1_loop)
    print(f"DEMO OF DETECT IN VIDEO DONE. [avg fps (computations): {avg_fps_comps:.1f}, avg time haar: {avg_time_comps_haar * 1000:.1f} ms, avg time frbb: {avg_time_comps_frbb * 1000:.1f} ms; avg fps (display): {avg_fps_disp:.1f}]")

def best_prec_threshold(roc, y_test):
    py = np.zeros(2)
    py[0] = np.mean(y_test == -1)
    py[1] = np.mean(y_test == 1)
    fprs, tprs, dts = roc
    sub = fprs > 0.0
    fprs_sub = fprs[sub]
    tprs_sub = tprs[sub]
    dts_sub = dts[sub]
    tp = tprs_sub * py[1]
    fp = fprs_sub * py[0]
    precs = tp / (tp + fp)
    best_index = np.argmax(precs)
    best_thr = dts_sub[best_index]
    best_prec = precs[best_index]    
    if best_index > 0:
        best_thr = 0.5 * (best_thr + dts_sub[best_index - 1]) 
        best_prec = 0.5 * (best_prec + precs[best_index - 1])
    print(f"[best_prec_threshold -> best_thr: {best_thr}, best_prec: {best_prec}; py: {py}, fprs_sub[best_index]: {fprs_sub[best_index]}, tprs_sub[best_index]: {tprs_sub[best_index]}]")
    return best_thr, best_prec


        
# ----------------------------------------------------------------------------------------------------------------------------------------------------------------
# MAIN
# ----------------------------------------------------------------------------------------------------------------------------------------------------------------
if __name__ == "__main__":        
    print("DEMONSTRATION OF \"FAST REAL-BOOST WITH BINS\" ALGORITHM IMPLEMENTED VIA NUMBA.JIT AND NUMBA.CUDA.")

    n = HAAR_TEMPLATES.shape[0] * S**2 * (2 * P - 1)**2    
    hinds = haar_indexes(S, P)
    hcoords = haar_coords(S, P, hinds)
    
    data_suffix = f"{KIND}_n_{n}_S_{S}_P_{P}_NPI_{NPI}_AUG_{AUG}_SEED_{SEED}" 
    DATA_NAME = f"data_{data_suffix}.bin"
    CLF_NAME = f"clf_frbb_{data_suffix}_T_{T}_B_{B}.bin"    
    print(f"DATA_NAME: {DATA_NAME}")
    print(f"CLF_NAME: {CLF_NAME}")
    print(f"GPU_PROPS: {gpu_props()}")
    
    if DEMO_HAAR_FEATURES:
        demo_haar_features(hinds, hcoords, n)      
    
    if REGENERATE_DATA_FROM_FDDB:
        X_train, y_train, X_test, y_test = fddb_data(FOLDER_RAW_DATA_FDDB, hcoords, NPI, n, SEED, data_augmentation=(AUG == 1))
        pickle_all(FOLDER_DATA + DATA_NAME, [X_train, y_train, X_test, y_test])
    
    if REGENERATE_DATA_SYNTHETIC:
        X_train, y_train, X_test, y_test = synthetic_data(FOLDER_RAW_DATA_HAND + "backgrounds/", FOLDER_RAW_DATA_HAND + "targets/", 10000, 10, hcoords, n, train_ratio=0.75, seed=0, verbose=False)
        pickle_all(FOLDER_DATA + DATA_NAME, [X_train, y_train, X_test, y_test])    

    if FIT_OR_REFIT_MODEL or MEASURE_ACCS_OF_MODEL:
        [X_train, y_train, X_test, y_test] = unpickle_all(FOLDER_DATA + DATA_NAME)
        print(f"[X_train.shape: {X_train.shape} (positives: {np.sum(y_train == 1)}), X_test.shape: {X_test.shape} (positives: {np.sum(y_test == 1)})]")
    
    if FIT_OR_REFIT_MODEL: 
        clf = FastRealBoostBins(T=T, B=B, fit_mode="numba_cuda", decision_function_mode="numba_cuda", verbose=True, debug_verbose=False)
        clf.fit(X_train, y_train)
        pickle_all(FOLDER_CLFS + CLF_NAME, [clf])
        
    clf = None
    if MEASURE_ACCS_OF_MODEL or DEMO_DETECT_IN_VIDEO:
        [clf] = unpickle_all(FOLDER_CLFS + CLF_NAME)
        
    if MEASURE_ACCS_OF_MODEL:
        measure_accs_of_model(clf, X_train, y_train, X_test, y_test)
    
    if DEMO_DETECT_IN_VIDEO:
        demo_detect_in_video(clf, hcoords, threshold=DETECTION_THRESHOLD, computations="cuda", postprocess=DETECTION_POSTPROCESS, n_jobs=8, verbose_loop=True, verbose_detect=True)

    print("ALL DONE.")
    
if __name__ == "__roc__":        
    print("ROCS...")
    
<<<<<<< HEAD
    clfs_settings = [{"S": 5, "P": 5, "NPI": 100, "AUG": 0, "SEED": 0, "T": 1024, "B": 8},
                     {"S": 5, "P": 5, "NPI": 10, "AUG": 1, "SEED": 0, "T": 1024, "B": 8},
                     #{"S": 5, "P": 5, "NPI": 100, "AUG": 0, "SEED": 0, "T": 1024, "B": 8},
                     #{"S": 5, "P": 5, "NPI": 100, "AUG": 0, "SEED": 0, "T": 2048, "B": 8},
                     #{"S": 5, "P": 5, "NPI": 10, "AUG": 1, "SEED": 0, "T": 512, "B": 8}
=======
    clfs_settings = [#{"S": 5, "P": 5, "NPI": 50, "AUG": 0, "SEED": 0, "T": 512, "B": 8},
                     #{"S": 5, "P": 5, "NPI": 50, "AUG": 0, "SEED": 0, "T": 1024, "B": 8},
                     {"S": 5, "P": 5, "NPI": 100, "AUG": 0, "SEED": 0, "T": 1024, "B": 8},
                     #{"S": 5, "P": 5, "NPI": 100, "AUG": 0, "SEED": 0, "T": 2048, "B": 8},
                     {"S": 5, "P": 5, "NPI": 200, "AUG": 0, "SEED": 0, "T": 1024, "B": 8}
>>>>>>> 30fc94d9
                     ]
    
    for s in clfs_settings:
        S = s["S"]
        P = s["P"]
        NPI = s["NPI"]
        AUG = s["AUG"]
        SEED = s["SEED"]
        T = s["T"]
        B = s["B"] 
        n = HAAR_TEMPLATES.shape[0] * S**2 * (2 * P - 1)**2    
        hinds = haar_indexes(S, P)
        hcoords = haar_coords(S, P, hinds)            
        data_suffix = f"{KIND}_n_{n}_S_{S}_P_{P}_NPI_{NPI}_AUG_{AUG}_SEED_{SEED}" 
        #DATA_NAME = f"data_{data_suffix}.bin"
<<<<<<< HEAD
        #DATA_NAME = "data_face_n_18225_S_5_P_5_NPI_100_AUG_0_SEED_0.bin"        
        DATA_NAME = "data_face_n_18225_S_5_P_5_NPI_10_AUG_1_SEED_0.bin"                                     
        CLF_NAME = f"clf_frbb_{data_suffix}_T_{T}_B_{B}.bin"    
=======
        #DATA_NAME = "data_face_n_18225_S_5_P_5_NPI_10_AUG_1_SEED_0.bin"
        #DATA_NAME = "data_face_n_18225_S_5_P_5_NPI_50_AUG_0_SEED_0.bin"
        #DATA_NAME = "data_face_n_18225_S_5_P_5_NPI_100_AUG_0_SEED_0.bin"                                     
        DATA_NAME = "data_face_n_18225_S_5_P_5_NPI_200_AUG_0_SEED_0.bin"
        [X_train, y_train, X_test, y_test] = unpickle_all(FOLDER_DATA + DATA_NAME)        
        CLF_NAME = f"clf_frbb_{data_suffix}_T_{T}_B_{B}.bin"            
>>>>>>> 30fc94d9
        print("---")
        print(f"DATA_NAME: {DATA_NAME}")
        print(f"CLF_NAME: {CLF_NAME}")                            
        [clf] = unpickle_all(FOLDER_CLFS + CLF_NAME)                
        responses_test = clf.decision_function(X_test)
        roc = roc_curve(y_test, responses_test)
        best_thr, best_prec = best_prec_threshold(roc, y_test) 
        fars, sens, thrs = roc
        roc_arr = np.array([fars, sens, thrs]).T        
        plt.plot(fars, sens, label=CLF_NAME)
<<<<<<< HEAD
        print(f"X_train.shape: {X_train.shape}, X_test.shape: {X_test.shape}")        
        with np.printoptions(threshold=np.inf):
            print(roc_arr)
=======
        print(f"[X_train.shape: {X_train.shape}, X_test.shape: {X_test.shape}]")        
        # with np.printoptions(threshold=np.inf):
        #     print(roc_arr)
>>>>>>> 30fc94d9
    plt.xscale("log")
    plt.xlabel("FAR")
    plt.ylabel("SENSITIVITY")
    plt.legend(loc="lower right", fontsize=8)
    plt.show()
    
if __name__ == "__hand__":
    np.random.seed(0)
    print("HAND TESTS...")
    for _ in range(10):
        b = cv2.imread(FOLDER_RAW_DATA_HAND + "backgrounds/01.jpg")
        bh, bw, bc = b.shape
        t = cv2.imread(FOLDER_RAW_DATA_HAND + "targets/02.jpg")
        th, tw, tc = t.shape
        ratio = np.random.uniform(0.125, 0.5)
        ts = cv2.resize(t, (round(ratio * bw), round(ratio * bw / tw * th)))
        ts = resize_image(ts, np.random.uniform(0.9, 1.1), np.random.uniform(0.9, 1.1))
        ts = rotate_image(ts, np.random.rand() * 2 * np.pi)            
        ts[ts == 0] = 255        
        ts = cv2.medianBlur(ts, 3)
        th, tw, tc = ts.shape        
        j, k = 50, 100
        roi = b[j : j + th, k : k + tw]
        ts_gray = cv2.cvtColor(ts, cv2.COLOR_BGR2GRAY)    
        thr, mask = cv2.threshold(ts_gray, 245, 255, cv2.THRESH_BINARY_INV)    
        mask_inv = cv2.bitwise_not(mask)
        b_bg = cv2.bitwise_and(roi, roi, mask=mask_inv)
        t_fg = cv2.bitwise_and(ts, ts, mask=mask)
        dst = cv2.add(b_bg, t_fg)
        dst = cv2.medianBlur(dst, 5)
        b[j : j + th, k : k + tw] = dst
        cv2.imshow("combined", b)
        cv2.waitKey()<|MERGE_RESOLUTION|>--- conflicted
+++ resolved
@@ -23,26 +23,17 @@
 np.set_printoptions(linewidth=512)
 
 # main settings
-<<<<<<< HEAD
-KIND = "face"
-S = 5 # "scales" parameter to generete Haar-like features
-P = 5 # "positions" parameter to generete Haar-like features
-=======
 KIND = "hand"
 S = 5 # parameter "scales" to generete Haar-like features
 P = 5 # parameter "positions" to generete Haar-like features
->>>>>>> 30fc94d9
-NPI = 200 # no. of negatives (negative windows) to sample per image from FDDB material
+NPI = 10 # no. of negatives (negative windows) to sample per image from FDDB material
 AUG = 0 # data augmentation (0 -> none or 1 -> present)
 T = 1024 # size of ensemble in FastRealBoostBins (equivalently, no. of boosting rounds when fitting)
 B = 8 # no. of bins
 SEED = 0 # randomization seed
 DEMO_HAAR_FEATURES = False
 REGENERATE_DATA_FROM_FDDB = False
-<<<<<<< HEAD
-=======
 REGENERATE_DATA_SYNTHETIC = True
->>>>>>> 30fc94d9
 FIT_OR_REFIT_MODEL = False
 MEASURE_ACCS_OF_MODEL = False
 DEMO_DETECT_IN_VIDEO = True
@@ -57,11 +48,7 @@
 DETECTION_WINDOW_WIDTH_MIN = 96
 DETECTION_WINDOW_GROWTH = 1.2
 DETECTION_WINDOW_JUMP = 0.05
-<<<<<<< HEAD
 DETECTION_THRESHOLD = 5.5
-=======
-DETECTION_THRESHOLD = 3.12 # 8.31246566772461
->>>>>>> 30fc94d9
 DETECTION_POSTPROCESS = "avg" # possible values: None, "nms", "avg"
 
 # folders
@@ -1012,19 +999,11 @@
 if __name__ == "__roc__":        
     print("ROCS...")
     
-<<<<<<< HEAD
-    clfs_settings = [{"S": 5, "P": 5, "NPI": 100, "AUG": 0, "SEED": 0, "T": 1024, "B": 8},
-                     {"S": 5, "P": 5, "NPI": 10, "AUG": 1, "SEED": 0, "T": 1024, "B": 8},
-                     #{"S": 5, "P": 5, "NPI": 100, "AUG": 0, "SEED": 0, "T": 1024, "B": 8},
-                     #{"S": 5, "P": 5, "NPI": 100, "AUG": 0, "SEED": 0, "T": 2048, "B": 8},
-                     #{"S": 5, "P": 5, "NPI": 10, "AUG": 1, "SEED": 0, "T": 512, "B": 8}
-=======
     clfs_settings = [#{"S": 5, "P": 5, "NPI": 50, "AUG": 0, "SEED": 0, "T": 512, "B": 8},
                      #{"S": 5, "P": 5, "NPI": 50, "AUG": 0, "SEED": 0, "T": 1024, "B": 8},
                      {"S": 5, "P": 5, "NPI": 100, "AUG": 0, "SEED": 0, "T": 1024, "B": 8},
                      #{"S": 5, "P": 5, "NPI": 100, "AUG": 0, "SEED": 0, "T": 2048, "B": 8},
                      {"S": 5, "P": 5, "NPI": 200, "AUG": 0, "SEED": 0, "T": 1024, "B": 8}
->>>>>>> 30fc94d9
                      ]
     
     for s in clfs_settings:
@@ -1040,18 +1019,12 @@
         hcoords = haar_coords(S, P, hinds)            
         data_suffix = f"{KIND}_n_{n}_S_{S}_P_{P}_NPI_{NPI}_AUG_{AUG}_SEED_{SEED}" 
         #DATA_NAME = f"data_{data_suffix}.bin"
-<<<<<<< HEAD
-        #DATA_NAME = "data_face_n_18225_S_5_P_5_NPI_100_AUG_0_SEED_0.bin"        
-        DATA_NAME = "data_face_n_18225_S_5_P_5_NPI_10_AUG_1_SEED_0.bin"                                     
-        CLF_NAME = f"clf_frbb_{data_suffix}_T_{T}_B_{B}.bin"    
-=======
         #DATA_NAME = "data_face_n_18225_S_5_P_5_NPI_10_AUG_1_SEED_0.bin"
         #DATA_NAME = "data_face_n_18225_S_5_P_5_NPI_50_AUG_0_SEED_0.bin"
         #DATA_NAME = "data_face_n_18225_S_5_P_5_NPI_100_AUG_0_SEED_0.bin"                                     
         DATA_NAME = "data_face_n_18225_S_5_P_5_NPI_200_AUG_0_SEED_0.bin"
         [X_train, y_train, X_test, y_test] = unpickle_all(FOLDER_DATA + DATA_NAME)        
         CLF_NAME = f"clf_frbb_{data_suffix}_T_{T}_B_{B}.bin"            
->>>>>>> 30fc94d9
         print("---")
         print(f"DATA_NAME: {DATA_NAME}")
         print(f"CLF_NAME: {CLF_NAME}")                            
@@ -1062,15 +1035,9 @@
         fars, sens, thrs = roc
         roc_arr = np.array([fars, sens, thrs]).T        
         plt.plot(fars, sens, label=CLF_NAME)
-<<<<<<< HEAD
-        print(f"X_train.shape: {X_train.shape}, X_test.shape: {X_test.shape}")        
-        with np.printoptions(threshold=np.inf):
-            print(roc_arr)
-=======
         print(f"[X_train.shape: {X_train.shape}, X_test.shape: {X_test.shape}]")        
         # with np.printoptions(threshold=np.inf):
         #     print(roc_arr)
->>>>>>> 30fc94d9
     plt.xscale("log")
     plt.xlabel("FAR")
     plt.ylabel("SENSITIVITY")
